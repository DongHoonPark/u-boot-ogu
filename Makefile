--- conflicted
+++ resolved
@@ -595,33 +595,8 @@
 libs-$(HAVE_VENDOR_COMMON_LIB) += board/$(VENDOR)/common/
 libs-y += $(CPUDIR)/
 ifdef SOC
-<<<<<<< HEAD
-LIBS-y += $(CPUDIR)/$(SOC)/
-endif
-LIBS-$(CONFIG_OF_EMBED) += dts/
-LIBS-y += arch/$(ARCH)/lib/
-LIBS-y += fs/
-LIBS-y += net/
-LIBS-y += disk/
-LIBS-y += drivers/
-LIBS-y += drivers/dma/
-LIBS-y += drivers/gpio/
-LIBS-y += drivers/i2c/
-LIBS-y += drivers/input/
-LIBS-y += drivers/mmc/
-LIBS-y += drivers/mtd/
-LIBS-$(CONFIG_CMD_NAND) += drivers/mtd/nand/
-LIBS-y += drivers/mtd/onenand/
-LIBS-$(CONFIG_CMD_UBI) += drivers/mtd/ubi/
-LIBS-y += drivers/mtd/spi/
-LIBS-y += drivers/net/
-LIBS-y += drivers/net/phy/
-LIBS-y += drivers/pci/
-LIBS-y += drivers/power/ \
-=======
 libs-y += $(CPUDIR)/$(SOC)/
 endif
-libs-$(CONFIG_IXP4XX_NPE) += drivers/net/npe/
 libs-$(CONFIG_OF_EMBED) += dts/
 libs-y += arch/$(ARCH)/lib/
 libs-y += fs/
@@ -642,7 +617,6 @@
 libs-y += drivers/net/phy/
 libs-y += drivers/pci/
 libs-y += drivers/power/ \
->>>>>>> 0a8e823a
 	drivers/power/fuel_gauge/ \
 	drivers/power/mfd/ \
 	drivers/power/pmic/ \
