--- conflicted
+++ resolved
@@ -71,12 +71,6 @@
 static inline unsigned int s5p_mmc_init(int index, int bus_width)
 {
 	unsigned int base = samsung_get_base_mmc() + (0x10000 * index);
-<<<<<<< HEAD
-
-	printf("%s: index = %d, bus_width = %d\n", __func__, index, bus_width);
-
-=======
->>>>>>> b8715d8d
 	return s5p_sdhci_init(base, index, bus_width);
 }
 #endif