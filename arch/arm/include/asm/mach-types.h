/*
 * This was automagically generated from arch/arm/tools/mach-types!
 * Do NOT edit
 */

#ifndef __ASM_ARM_MACH_TYPE_H
#define __ASM_ARM_MACH_TYPE_H

#ifndef __ASSEMBLY__
/* The type of machine we're running on */
extern unsigned int __machine_arch_type;
#endif

/* see arch/arm/kernel/arch.c for a description of these */
#define MACH_TYPE_EBSA110              0
#define MACH_TYPE_RISCPC               1
#define MACH_TYPE_EBSA285              4
#define MACH_TYPE_NETWINDER            5
#define MACH_TYPE_CATS                 6
#define MACH_TYPE_SHARK                15
#define MACH_TYPE_BRUTUS               16
#define MACH_TYPE_PERSONAL_SERVER      17
#define MACH_TYPE_L7200                19
#define MACH_TYPE_PLEB                 20
#define MACH_TYPE_INTEGRATOR           21
#define MACH_TYPE_H3600                22
#define MACH_TYPE_P720T                24
#define MACH_TYPE_ASSABET              25
#define MACH_TYPE_LART                 27
#define MACH_TYPE_GRAPHICSCLIENT       29
#define MACH_TYPE_XP860                30
#define MACH_TYPE_CERF                 31
#define MACH_TYPE_NANOENGINE           32
#define MACH_TYPE_JORNADA720           48
#define MACH_TYPE_EDB7211              50
#define MACH_TYPE_PFS168               52
#define MACH_TYPE_FLEXANET             54
#define MACH_TYPE_SIMPAD               87
#define MACH_TYPE_LUBBOCK              89
#define MACH_TYPE_CLEP7212             91
#define MACH_TYPE_SHANNON              97
#define MACH_TYPE_CONSUS               105
#define MACH_TYPE_AAED2000             106
#define MACH_TYPE_CDB89712             107
#define MACH_TYPE_GRAPHICSMASTER       108
#define MACH_TYPE_ADSBITSY             109
#define MACH_TYPE_PXA_IDP              110
#define MACH_TYPE_PT_SYSTEM3           112
#define MACH_TYPE_AUTCPU12             118
#define MACH_TYPE_H3100                136
#define MACH_TYPE_COLLIE               146
#define MACH_TYPE_BADGE4               148
#define MACH_TYPE_FORTUNET             152
#define MACH_TYPE_MX1ADS               160
#define MACH_TYPE_H7201                161
#define MACH_TYPE_H7202                162
#define MACH_TYPE_IQ80321              169
#define MACH_TYPE_KS8695               180
#define MACH_TYPE_SMDK2410             193
#define MACH_TYPE_CEIVA                200
#define MACH_TYPE_VOICEBLUE            218
#define MACH_TYPE_H5400                220
#define MACH_TYPE_OMAP_INNOVATOR       234
#define MACH_TYPE_IXDP2400             242
#define MACH_TYPE_IXDP2800             243
#define MACH_TYPE_IXDP425              245
#define MACH_TYPE_HACKKIT              254
#define MACH_TYPE_IXCDP1100            260
#define MACH_TYPE_AT91RM9200DK         262
#define MACH_TYPE_CINTEGRATOR          275
#define MACH_TYPE_VIPER                283
#define MACH_TYPE_ADI_COYOTE           290
#define MACH_TYPE_IXDP2401             299
#define MACH_TYPE_IXDP2801             300
#define MACH_TYPE_IQ31244              327
#define MACH_TYPE_BAST                 331
#define MACH_TYPE_H1940                347
#define MACH_TYPE_ENP2611              356
#define MACH_TYPE_S3C2440              362
#define MACH_TYPE_GUMSTIX              373
#define MACH_TYPE_OMAP_H2              382
#define MACH_TYPE_E740                 384
#define MACH_TYPE_IQ80331              385
#define MACH_TYPE_VERSATILE_PB         387
#define MACH_TYPE_KEV7A400             388
#define MACH_TYPE_LPD7A400             389
#define MACH_TYPE_LPD7A404             390
#define MACH_TYPE_CSB337               399
#define MACH_TYPE_MAINSTONE            406
#define MACH_TYPE_XCEP                 413
#define MACH_TYPE_ARCOM_VULCAN         414
#define MACH_TYPE_NOMADIK              420
#define MACH_TYPE_CORGI                423
#define MACH_TYPE_POODLE               424
#define MACH_TYPE_ARMCORE              438
#define MACH_TYPE_MX31ADS              447
#define MACH_TYPE_HIMALAYA             448
#define MACH_TYPE_EDB9312              451
#define MACH_TYPE_OMAP_GENERIC         452
#define MACH_TYPE_EDB9301              462
#define MACH_TYPE_EDB9315              463
#define MACH_TYPE_VR1000               475
#define MACH_TYPE_OMAP_PERSEUS2        491
#define MACH_TYPE_E800                 496
#define MACH_TYPE_E750                 497
#define MACH_TYPE_SCB9328              508
#define MACH_TYPE_OMAP_H3              509
#define MACH_TYPE_OMAP_H4              510
#define MACH_TYPE_OMAP_OSK             515
#define MACH_TYPE_TOSA                 520
#define MACH_TYPE_AVILA                526
#define MACH_TYPE_EDB9302              538
#define MACH_TYPE_HUSKY                543
#define MACH_TYPE_SHEPHERD             545
#define MACH_TYPE_H4700                562
#define MACH_TYPE_RX3715               592
#define MACH_TYPE_NSLU2                597
#define MACH_TYPE_E400                 598
#define MACH_TYPE_IXDPG425             604
#define MACH_TYPE_VERSATILE_AB         606
#define MACH_TYPE_EDB9307              607
#define MACH_TYPE_KB9200               612
#define MACH_TYPE_SX1                  613
#define MACH_TYPE_IXDP465              618
#define MACH_TYPE_IXDP2351             619
#define MACH_TYPE_IQ80332              629
#define MACH_TYPE_GTWX5715             641
#define MACH_TYPE_CSB637               648
#define MACH_TYPE_N30                  656
#define MACH_TYPE_NEC_MP900            659
#define MACH_TYPE_KAFA                 662
#define MACH_TYPE_TS72XX               673
#define MACH_TYPE_OTOM                 680
#define MACH_TYPE_NEXCODER_2440        681
#define MACH_TYPE_ECO920               702
#define MACH_TYPE_ROADRUNNER           704
#define MACH_TYPE_AT91RM9200EK         705
#define MACH_TYPE_SPITZ                713
#define MACH_TYPE_ADSSPHERE            723
#define MACH_TYPE_COLIBRI              729
#define MACH_TYPE_GATEWAY7001          731
#define MACH_TYPE_PCM027               732
#define MACH_TYPE_ANUBIS               734
#define MACH_TYPE_AKITA                744
#define MACH_TYPE_E330                 753
#define MACH_TYPE_NOKIA770             755
#define MACH_TYPE_CARMEVA              769
#define MACH_TYPE_EDB9315A             772
#define MACH_TYPE_STARGATE2            774
#define MACH_TYPE_INTELMOTE2           775
#define MACH_TYPE_TRIZEPS4             776
#define MACH_TYPE_PNX4008              782
#define MACH_TYPE_CPUAT91              787
#define MACH_TYPE_IQ81340SC            799
#define MACH_TYPE_IQ81340MC            801
#define MACH_TYPE_MICRO9               811
#define MACH_TYPE_MICRO9L              812
#define MACH_TYPE_OMAP_PALMTE          817
#define MACH_TYPE_REALVIEW_EB          827
#define MACH_TYPE_BORZOI               831
#define MACH_TYPE_PALMLD               835
#define MACH_TYPE_IXDP28X5             838
#define MACH_TYPE_OMAP_PALMTT          839
#define MACH_TYPE_ARCOM_ZEUS           841
#define MACH_TYPE_OSIRIS               842
#define MACH_TYPE_PALMTE2              844
#define MACH_TYPE_MX27ADS              846
#define MACH_TYPE_AT91SAM9261EK        848
#define MACH_TYPE_LOFT                 849
#define MACH_TYPE_MX21ADS              851
#define MACH_TYPE_AMS_DELTA            862
#define MACH_TYPE_NAS100D              865
#define MACH_TYPE_MAGICIAN             875
#define MACH_TYPE_NXDKN                880
#define MACH_TYPE_PALMTX               885
#define MACH_TYPE_S3C2413              887
#define MACH_TYPE_WG302V2              890
#define MACH_TYPE_OMAP_2430SDP         900
#define MACH_TYPE_DAVINCI_EVM          901
#define MACH_TYPE_PALMZ72              904
#define MACH_TYPE_NXDB500              905
#define MACH_TYPE_PALMT5               917
#define MACH_TYPE_PALMTC               918
#define MACH_TYPE_OMAP_APOLLON         919
#define MACH_TYPE_ATEB9200             923
#define MACH_TYPE_N35                  927
#define MACH_TYPE_LOGICPD_PXA270       930
#define MACH_TYPE_NXEB500HMI           941
#define MACH_TYPE_ESPRESSO             949
#define MACH_TYPE_RX1950               952
#define MACH_TYPE_GESBC9312            958
#define MACH_TYPE_PICOTUX2XX           963
#define MACH_TYPE_DSMG600              964
#define MACH_TYPE_OMAP_FSAMPLE         970
#define MACH_TYPE_SNAPPER_CL15         986
#define MACH_TYPE_OMAP_PALMZ71         993
#define MACH_TYPE_SMDK2412             1009
#define MACH_TYPE_SMDK2413             1022
#define MACH_TYPE_AML_M5900            1024
#define MACH_TYPE_BALLOON3             1029
#define MACH_TYPE_ECBAT91              1072
#define MACH_TYPE_ONEARM               1075
#define MACH_TYPE_SMDK2443             1084
#define MACH_TYPE_FSG                  1091
#define MACH_TYPE_AT91SAM9260EK        1099
#define MACH_TYPE_GLANTANK             1100
#define MACH_TYPE_N2100                1101
#define MACH_TYPE_QT2410               1108
#define MACH_TYPE_KIXRP435             1109
#define MACH_TYPE_CC9P9360DEV          1114
#define MACH_TYPE_EDB9302A             1127
#define MACH_TYPE_EDB9307A             1128
#define MACH_TYPE_OMAP_3430SDP         1138
#define MACH_TYPE_VSTMS                1140
#define MACH_TYPE_MICRO9M              1169
#define MACH_TYPE_BUG                  1179
#define MACH_TYPE_AT91SAM9263EK        1202
#define MACH_TYPE_EM7210               1212
#define MACH_TYPE_VPAC270              1227
#define MACH_TYPE_TREO680              1230
#define MACH_TYPE_ZYLONITE             1233
#define MACH_TYPE_MX31LITE             1236
#define MACH_TYPE_MIOA701              1257
#define MACH_TYPE_ARMADILLO5X0         1260
#define MACH_TYPE_CC9P9360JS           1264
#define MACH_TYPE_SMDK6400             1270
#define MACH_TYPE_NOKIA_N800           1271
#define MACH_TYPE_EP80219              1281
#define MACH_TYPE_GORAMO_MLR           1292
#define MACH_TYPE_EM_X270              1297
#define MACH_TYPE_NEO1973_GTA02        1304
#define MACH_TYPE_AT91SAM9RLEK         1326
#define MACH_TYPE_COLIBRI320           1340
#define MACH_TYPE_CAM60                1351
#define MACH_TYPE_AT91EB01             1354
#define MACH_TYPE_DB88F5281            1358
#define MACH_TYPE_CSB726               1359
#define MACH_TYPE_DAVINCI_DM6467_EVM   1380
#define MACH_TYPE_DAVINCI_DM355_EVM    1381
#define MACH_TYPE_LITTLETON            1388
#define MACH_TYPE_REALVIEW_PB11MP      1407
#define MACH_TYPE_MX27_3DS             1430
#define MACH_TYPE_HALIBUT              1439
#define MACH_TYPE_TROUT                1440
#define MACH_TYPE_TCT_HAMMER           1460
#define MACH_TYPE_HERALD               1461
#define MACH_TYPE_SIM_ONE              1476
#define MACH_TYPE_JIVE                 1490
#define MACH_TYPE_SAM9_L9260           1501
#define MACH_TYPE_REALVIEW_PB1176      1504
#define MACH_TYPE_YL9200               1507
#define MACH_TYPE_RD88F5182            1508
#define MACH_TYPE_KUROBOX_PRO          1509
#define MACH_TYPE_MX31_3DS             1511
#define MACH_TYPE_QONG                 1524
#define MACH_TYPE_OMAP2EVM             1534
#define MACH_TYPE_OMAP3EVM             1535
#define MACH_TYPE_DNS323               1542
#define MACH_TYPE_OMAP3_BEAGLE         1546
#define MACH_TYPE_NOKIA_N810           1548
#define MACH_TYPE_PCM038               1551
#define MACH_TYPE_TS209                1565
#define MACH_TYPE_AT91CAP9ADK          1566
#define MACH_TYPE_MX31MOBOARD          1574
#define MACH_TYPE_TERASTATION_PRO2     1584
#define MACH_TYPE_LINKSTATION_PRO      1585
#define MACH_TYPE_E350                 1596
#define MACH_TYPE_TS409                1601
#define MACH_TYPE_CM_X300              1616
#define MACH_TYPE_AT91SAM9G20EK        1624
#define MACH_TYPE_SMDK6410             1626
#define MACH_TYPE_U300                 1627
#define MACH_TYPE_WRT350N_V2           1633
#define MACH_TYPE_OMAP_LDP             1639
#define MACH_TYPE_MX35_3DS             1645
#define MACH_TYPE_NEUROS_OSD2          1647
#define MACH_TYPE_TRIZEPS4WL           1649
#define MACH_TYPE_TS78XX               1652
#define MACH_TYPE_SFFSDR               1657
#define MACH_TYPE_PCM037               1673
#define MACH_TYPE_DB88F6281_BP         1680
#define MACH_TYPE_RD88F6192_NAS        1681
#define MACH_TYPE_RD88F6281            1682
#define MACH_TYPE_DB78X00_BP           1683
#define MACH_TYPE_SMDK2416             1685
#define MACH_TYPE_WBD111               1690
#define MACH_TYPE_MV2120               1693
#define MACH_TYPE_MX51_3DS             1696
#define MACH_TYPE_IMX27LITE            1701
#define MACH_TYPE_USB_A9260            1709
#define MACH_TYPE_USB_A9263            1710
#define MACH_TYPE_QIL_A9260            1711
#define MACH_TYPE_KZM_ARM11_01         1722
#define MACH_TYPE_NOKIA_N810_WIMAX     1727
#define MACH_TYPE_SAPPHIRE             1729
#define MACH_TYPE_STMP37XX             1732
#define MACH_TYPE_STMP378X             1733
#define MACH_TYPE_EZX_A780             1740
#define MACH_TYPE_EZX_E680             1741
#define MACH_TYPE_EZX_A1200            1742
#define MACH_TYPE_EZX_E6               1743
#define MACH_TYPE_EZX_E2               1744
#define MACH_TYPE_EZX_A910             1745
#define MACH_TYPE_EDMINI_V2            1756
#define MACH_TYPE_ZIPIT2               1757
#define MACH_TYPE_OMAP3_PANDORA        1761
#define MACH_TYPE_MSS2                 1766
#define MACH_TYPE_LB88RC8480           1769
#define MACH_TYPE_MX25_3DS             1771
#define MACH_TYPE_OMAP3530_LV_SOM      1773
#define MACH_TYPE_DAVINCI_DA830_EVM    1781
#define MACH_TYPE_AT572D940HFEB        1783
#define MACH_TYPE_DOVE_DB              1788
#define MACH_TYPE_OVERO                1798
#define MACH_TYPE_AT2440EVB            1799
#define MACH_TYPE_NEOCORE926           1800
#define MACH_TYPE_WNR854T              1801
#define MACH_TYPE_RD88F5181L_GE        1812
#define MACH_TYPE_RD88F5181L_FXO       1818
#define MACH_TYPE_STAMP9G20            1824
#define MACH_TYPE_SMDKC100             1826
#define MACH_TYPE_TAVOREVB             1827
#define MACH_TYPE_SAAR                 1828
#define MACH_TYPE_AT91SAM9M10G45EK     1830
#define MACH_TYPE_MXLADS               1851
#define MACH_TYPE_LINKSTATION_MINI     1858
#define MACH_TYPE_AFEB9260             1859
#define MACH_TYPE_IMX27IPCAM           1871
#define MACH_TYPE_RD88F6183AP_GE       1894
#define MACH_TYPE_REALVIEW_PBA8        1897
#define MACH_TYPE_REALVIEW_PBX         1901
#define MACH_TYPE_MICRO9S              1902
#define MACH_TYPE_RUT100               1908
#define MACH_TYPE_G3EVM                1919
#define MACH_TYPE_W90P910EVB           1921
#define MACH_TYPE_W90P950EVB           1923
#define MACH_TYPE_W90N960EVB           1924
#define MACH_TYPE_MV88F6281GTW_GE      1932
#define MACH_TYPE_NCP                  1933
#define MACH_TYPE_DAVINCI_DM365_EVM    1939
#define MACH_TYPE_CENTRO               1944
#define MACH_TYPE_NOKIA_RX51           1955
#define MACH_TYPE_OMAP_ZOOM2           1967
#define MACH_TYPE_CPUAT9260            1973
#define MACH_TYPE_EUKREA_CPUIMX27      1975
#define MACH_TYPE_ACS5K                1982
#define MACH_TYPE_SNAPPER_9260         1987
#define MACH_TYPE_DSM320               1988
#define MACH_TYPE_EXEDA                1994
#define MACH_TYPE_MINI2440             1999
#define MACH_TYPE_COLIBRI300           2000
#define MACH_TYPE_LINKSTATION_LS_HGL   2005
#define MACH_TYPE_CPUAT9G20            2031
#define MACH_TYPE_SMDK6440             2032
#define MACH_TYPE_NAS4220B             2038
#define MACH_TYPE_ZYLONITE2            2042
#define MACH_TYPE_ASPENITE             2043
#define MACH_TYPE_TTC_DKB              2045
#define MACH_TYPE_PCM043               2072
#define MACH_TYPE_SHEEVAPLUG           2097
#define MACH_TYPE_AVENGERS_LITE        2104
#define MACH_TYPE_MX51_BABBAGE         2125
#define MACH_TYPE_RD78X00_MASA         2135
#define MACH_TYPE_DM355_LEOPARD        2138
#define MACH_TYPE_TS219                2139
#define MACH_TYPE_PCA100               2149
#define MACH_TYPE_DAVINCI_DA850_EVM    2157
#define MACH_TYPE_AT91SAM9G10EK        2159
#define MACH_TYPE_OMAP_4430SDP         2160
#define MACH_TYPE_MAGX_ZN5             2162
#define MACH_TYPE_BTMAVB101            2172
#define MACH_TYPE_BTMAWB101            2173
#define MACH_TYPE_OMAP3_TORPEDO        2178
#define MACH_TYPE_ANW6410              2183
#define MACH_TYPE_IMX27_VISSTRIM_M10   2187
#define MACH_TYPE_PORTUXG20            2191
#define MACH_TYPE_SMDKC110             2193
#define MACH_TYPE_OMAP3517EVM          2200
#define MACH_TYPE_NETSPACE_V2          2201
#define MACH_TYPE_NETSPACE_MAX_V2      2202
#define MACH_TYPE_D2NET_V2             2203
#define MACH_TYPE_NET2BIG_V2           2204
#define MACH_TYPE_NET5BIG_V2           2206
#define MACH_TYPE_INETSPACE_V2         2208
#define MACH_TYPE_AT91SAM9G45EKES      2212
#define MACH_TYPE_PC7302               2220
#define MACH_TYPE_SPEAR600             2236
#define MACH_TYPE_SPEAR300             2237
#define MACH_TYPE_LILLY1131            2239
#define MACH_TYPE_HMT                  2254
#define MACH_TYPE_VEXPRESS             2272
#define MACH_TYPE_D2NET                2282
#define MACH_TYPE_BIGDISK              2283
#define MACH_TYPE_AT91SAM9G20EK_2MMC   2288
#define MACH_TYPE_BCMRING              2289
#define MACH_TYPE_DP6XX                2302
#define MACH_TYPE_MAHIMAHI             2304
#define MACH_TYPE_SMDK6442             2324
#define MACH_TYPE_OPENRD_BASE          2325
#define MACH_TYPE_DEVKIT8000           2330
#define MACH_TYPE_MX51_EFIKAMX         2336
#define MACH_TYPE_CM_T35               2341
#define MACH_TYPE_NET2BIG              2342
#define MACH_TYPE_IGEP0020             2344
#define MACH_TYPE_NUC932EVB            2356
#define MACH_TYPE_OPENRD_CLIENT        2361
#define MACH_TYPE_U8500                2368
#define MACH_TYPE_MX51_EFIKASB         2370
#define MACH_TYPE_MARVELL_JASPER       2382
#define MACH_TYPE_FLINT                2383
#define MACH_TYPE_TAVOREVB3            2384
#define MACH_TYPE_TOUCHBOOK            2393
#define MACH_TYPE_RAUMFELD_RC          2413
#define MACH_TYPE_RAUMFELD_CONNECTOR   2414
#define MACH_TYPE_RAUMFELD_SPEAKER     2415
#define MACH_TYPE_TNETV107X            2418
#define MACH_TYPE_SMDKV210             2456
#define MACH_TYPE_OMAP_ZOOM3           2464
#define MACH_TYPE_OMAP_3630SDP         2465
#define MACH_TYPE_SMARTQ7              2479
#define MACH_TYPE_WATSON_EFM_PLUGIN    2491
#define MACH_TYPE_G4EVM                2493
#define MACH_TYPE_OMAPL138_HAWKBOARD   2495
#define MACH_TYPE_TS41X                2502
#define MACH_TYPE_PHY3250              2511
#define MACH_TYPE_MINI6410             2520
#define MACH_TYPE_MX28EVK              2531
#define MACH_TYPE_SMARTQ5              2534
#define MACH_TYPE_DAVINCI_DM6467TEVM   2548
#define MACH_TYPE_MXT_TD60             2550
#define MACH_TYPE_RIOT_BEI2            2576
#define MACH_TYPE_RIOT_X37             2578
#define MACH_TYPE_CAPC7117             2612
#define MACH_TYPE_ICONTROL             2624
#define MACH_TYPE_QSD8X50A_ST1_5       2627
#define MACH_TYPE_MX23EVK              2629
#define MACH_TYPE_AP4EVB               2630
#define MACH_TYPE_MITYOMAPL138         2650
#define MACH_TYPE_GURUPLUG             2659
#define MACH_TYPE_SPEAR310             2660
#define MACH_TYPE_SPEAR320             2661
#define MACH_TYPE_AQUILA               2676
#define MACH_TYPE_ESATA_SHEEVAPLUG     2678
#define MACH_TYPE_MSM7X30_SURF         2679
#define MACH_TYPE_EA2478DEVKIT         2683
#define MACH_TYPE_TERASTATION_WXL      2697
#define MACH_TYPE_MSM7X25_SURF         2703
#define MACH_TYPE_MSM7X25_FFA          2704
#define MACH_TYPE_MSM7X27_SURF         2705
#define MACH_TYPE_MSM7X27_FFA          2706
#define MACH_TYPE_MSM7X30_FFA          2707
#define MACH_TYPE_QSD8X50_SURF         2708
#define MACH_TYPE_MX53_EVK             2716
#define MACH_TYPE_IGEP0030             2717
#define MACH_TYPE_SBC3530              2722
#define MACH_TYPE_SAARB                2727
#define MACH_TYPE_HARMONY              2731
#define MACH_TYPE_MSM7X30_FLUID        2741
#define MACH_TYPE_CM_T3517             2750
#define MACH_TYPE_WBD222               2753
#define MACH_TYPE_MSM8X60_SURF         2755
#define MACH_TYPE_MSM8X60_SIM          2756
#define MACH_TYPE_TCC8000_SDK          2758
#define MACH_TYPE_NANOS                2759
#define MACH_TYPE_STAMP9G45            2761
#define MACH_TYPE_CNS3420VB            2776
#define MACH_TYPE_OMAP4_PANDA          2791
#define MACH_TYPE_TI8168EVM            2800
#define MACH_TYPE_TETON_BGA            2816
#define MACH_TYPE_EUKREA_CPUIMX25SD    2820
#define MACH_TYPE_EUKREA_CPUIMX35SD    2821
#define MACH_TYPE_EUKREA_CPUIMX51SD    2822
#define MACH_TYPE_EUKREA_CPUIMX51      2823
#define MACH_TYPE_SMDKC210             2838
#define MACH_TYPE_OMAP3_BRAILLO        2839
#define MACH_TYPE_SPYPLUG              2840
#define MACH_TYPE_GINGER               2841
#define MACH_TYPE_TNY_T3530            2842
#define MACH_TYPE_PCA102               2843
#define MACH_TYPE_SPADE                2844
#define MACH_TYPE_MXC25_TOPAZ          2845
#define MACH_TYPE_T5325                2846
#define MACH_TYPE_GW2361               2847
#define MACH_TYPE_ELOG                 2848
#define MACH_TYPE_INCOME               2849
#define MACH_TYPE_BCM589X              2850
#define MACH_TYPE_ETNA                 2851
#define MACH_TYPE_HAWKS                2852
#define MACH_TYPE_MESON                2853
#define MACH_TYPE_XSBASE255            2854
#define MACH_TYPE_PVM2030              2855
#define MACH_TYPE_MIOA502              2856
#define MACH_TYPE_VVBOX_SDORIG2        2857
#define MACH_TYPE_VVBOX_SDLITE2        2858
#define MACH_TYPE_VVBOX_SDPRO4         2859
#define MACH_TYPE_HTC_SPV_M700         2860
#define MACH_TYPE_MX257SX              2861
#define MACH_TYPE_GONI                 2862
#define MACH_TYPE_MSM8X55_SVLTE_FFA    2863
#define MACH_TYPE_MSM8X55_SVLTE_SURF   2864
#define MACH_TYPE_QUICKSTEP            2865
#define MACH_TYPE_DMW96                2866
#define MACH_TYPE_HAMMERHEAD           2867
#define MACH_TYPE_TRIDENT              2868
#define MACH_TYPE_LIGHTNING            2869
#define MACH_TYPE_ICONNECT             2870
#define MACH_TYPE_AUTOBOT              2871
#define MACH_TYPE_COCONUT              2872
#define MACH_TYPE_DURIAN               2873
#define MACH_TYPE_CAYENNE              2874
#define MACH_TYPE_FUJI                 2875
#define MACH_TYPE_SYNOLOGY_6282        2876
#define MACH_TYPE_EM1SY                2877
#define MACH_TYPE_M502                 2878
#define MACH_TYPE_MATRIX518            2879
#define MACH_TYPE_TINY_GURNARD         2880
#define MACH_TYPE_SPEAR1310            2881
#define MACH_TYPE_BV07                 2882
#define MACH_TYPE_MXT_TD61             2883
#define MACH_TYPE_OPENRD_ULTIMATE      2884
#define MACH_TYPE_DEVIXP               2885
#define MACH_TYPE_MICCPT               2886
#define MACH_TYPE_MIC256               2887
#define MACH_TYPE_AS1167               2888
#define MACH_TYPE_OMAP3_IBIZA          2889
#define MACH_TYPE_U5500                2890
#define MACH_TYPE_DAVINCI_PICTO        2891
#define MACH_TYPE_MECHA                2892
#define MACH_TYPE_BUBBA3               2893
#define MACH_TYPE_PUPITRE              2894
#define MACH_TYPE_TEGRA_VOGUE          2896
#define MACH_TYPE_TEGRA_E1165          2897
#define MACH_TYPE_SIMPLENET            2898
#define MACH_TYPE_EC4350TBM            2899
#define MACH_TYPE_PEC_TC               2900
#define MACH_TYPE_PEC_HC2              2901
#define MACH_TYPE_ESL_MOBILIS_A        2902
#define MACH_TYPE_ESL_MOBILIS_B        2903
#define MACH_TYPE_ESL_WAVE_A           2904
#define MACH_TYPE_ESL_WAVE_B           2905
#define MACH_TYPE_UNISENSE_MMM         2906
#define MACH_TYPE_BLUESHARK            2907
#define MACH_TYPE_E10                  2908
#define MACH_TYPE_APP3K_ROBIN          2909
#define MACH_TYPE_POV15HD              2910
#define MACH_TYPE_STELLA               2911
#define MACH_TYPE_LINKSTATION_LSCHL    2913
#define MACH_TYPE_NETWALKER            2914
#define MACH_TYPE_ACSX106              2915
#define MACH_TYPE_ATLAS5_C1            2916
#define MACH_TYPE_NSB3AST              2917
#define MACH_TYPE_GNET_SLC             2918
#define MACH_TYPE_AF4000               2919
#define MACH_TYPE_ARK9431              2920
#define MACH_TYPE_FS_S5PC100           2921
#define MACH_TYPE_OMAP3505NOVA8        2922
#define MACH_TYPE_OMAP3621_EDP1        2923
#define MACH_TYPE_ORATISAES            2924
#define MACH_TYPE_SMDKV310             2925
#define MACH_TYPE_SIEMENS_L0           2926
#define MACH_TYPE_VENTANA              2927
#define MACH_TYPE_WM8505_7IN_NETBOOK   2928
#define MACH_TYPE_EC4350SDB            2929
#define MACH_TYPE_MIMAS                2930
#define MACH_TYPE_TITAN                2931
#define MACH_TYPE_CRANEBOARD           2932
#define MACH_TYPE_ES2440               2933
#define MACH_TYPE_NAJAY_A9263          2934
#define MACH_TYPE_HTCTORNADO           2935
#define MACH_TYPE_DIMM_MX257           2936
#define MACH_TYPE_JIGEN                2937
#define MACH_TYPE_SMDK6450             2938
#define MACH_TYPE_MENO_QNG             2939
#define MACH_TYPE_NS2416               2940
#define MACH_TYPE_RPC353               2941
#define MACH_TYPE_TQ6410               2942
#define MACH_TYPE_SKY6410              2943
#define MACH_TYPE_DYNASTY              2944
#define MACH_TYPE_VIVO                 2945
#define MACH_TYPE_BURY_BL7582          2946
#define MACH_TYPE_BURY_BPS5270         2947
#define MACH_TYPE_BASI                 2948
#define MACH_TYPE_TN200                2949
#define MACH_TYPE_C2MMI                2950
#define MACH_TYPE_MESON_6236M          2951
#define MACH_TYPE_MESON_8626M          2952
#define MACH_TYPE_TUBE                 2953
#define MACH_TYPE_MESSINA              2954
#define MACH_TYPE_MX50_ARM2            2955
#define MACH_TYPE_CETUS9263            2956
#define MACH_TYPE_BROWNSTONE           2957
#define MACH_TYPE_VMX25                2958
#define MACH_TYPE_VMX51                2959
#define MACH_TYPE_ABACUS               2960
#define MACH_TYPE_CM4745               2961
#define MACH_TYPE_ORATISLINK           2962
#define MACH_TYPE_DAVINCI_DM365_DVR    2963
#define MACH_TYPE_NETVIZ               2964
#define MACH_TYPE_FLEXIBITY            2965
#define MACH_TYPE_WLAN_COMPUTER        2966
#define MACH_TYPE_LPC24XX              2967
#define MACH_TYPE_SPICA                2968
#define MACH_TYPE_GPSDISPLAY           2969
#define MACH_TYPE_BIPNET               2970
#define MACH_TYPE_OVERO_CTU_INERTIAL   2971
#define MACH_TYPE_DAVINCI_DM355_MMM    2972
#define MACH_TYPE_PC9260_V2            2973
#define MACH_TYPE_PTX7545              2974
#define MACH_TYPE_TM_EFDC              2975
#define MACH_TYPE_OMAP3_WALDO1         2977
#define MACH_TYPE_FLYER                2978
#define MACH_TYPE_TORNADO3240          2979
#define MACH_TYPE_SOLI_01              2980
#define MACH_TYPE_OMAPL138_EUROPALC    2981
#define MACH_TYPE_HELIOS_V1            2982
#define MACH_TYPE_NETSPACE_LITE_V2     2983
#define MACH_TYPE_SSC                  2984
#define MACH_TYPE_PREMIERWAVE_EN       2985
#define MACH_TYPE_WASABI               2986
#define MACH_TYPE_MX50_RDP             2988
#define MACH_TYPE_UNIVERSAL_C210       2989
#define MACH_TYPE_REAL6410             2990
#define MACH_TYPE_SPX_SAKURA           2991
#define MACH_TYPE_IJ3K_2440            2992
#define MACH_TYPE_OMAP3_BC10           2993
#define MACH_TYPE_THEBE                2994
#define MACH_TYPE_RV082                2995
#define MACH_TYPE_ARMLGUEST            2996
#define MACH_TYPE_TJINC1000            2997
#define MACH_TYPE_DOCKSTAR             2998
#define MACH_TYPE_AX8008               2999
#define MACH_TYPE_GNET_SGCE            3000
#define MACH_TYPE_PXWNAS_500_1000      3001
#define MACH_TYPE_EA20                 3002
#define MACH_TYPE_AWM2                 3003
#define MACH_TYPE_TI8148EVM            3004
#define MACH_TYPE_SEABOARD             3005
#define MACH_TYPE_LINKSTATION_CHLV2    3006
#define MACH_TYPE_TERA_PRO2_RACK       3007
#define MACH_TYPE_RUBYS                3008
#define MACH_TYPE_AQUARIUS             3009
#define MACH_TYPE_MX53_ARD             3010
#define MACH_TYPE_MX53_SMD             3011
#define MACH_TYPE_LSWXL                3012
#define MACH_TYPE_DOVE_AVNG_V3         3013
#define MACH_TYPE_SDI_ESS_9263         3014
#define MACH_TYPE_JOCPU550             3015
#define MACH_TYPE_MSM8X60_RUMI3        3016
#define MACH_TYPE_MSM8X60_FFA          3017
#define MACH_TYPE_YANOMAMI             3018
#define MACH_TYPE_GTA04                3019
#define MACH_TYPE_CM_A510              3020
#define MACH_TYPE_OMAP3_RFS200         3021
#define MACH_TYPE_KX33XX               3022
#define MACH_TYPE_PTX7510              3023
#define MACH_TYPE_TOP9000              3024
#define MACH_TYPE_TEENOTE              3025
#define MACH_TYPE_TS3                  3026
#define MACH_TYPE_A0                   3027
#define MACH_TYPE_FSM9XXX_SURF         3028
#define MACH_TYPE_FSM9XXX_FFA          3029
#define MACH_TYPE_FRRHWCDMA60W         3030
#define MACH_TYPE_REMUS                3031
#define MACH_TYPE_AT91CAP7XDK          3032
#define MACH_TYPE_AT91CAP7STK          3033
#define MACH_TYPE_KT_SBC_SAM9_1        3034
#define MACH_TYPE_ARMADA_XP_DB         3036
#define MACH_TYPE_SPDM                 3037
#define MACH_TYPE_GTIB                 3038
#define MACH_TYPE_DGM3240              3039
#define MACH_TYPE_HTCMEGA              3041
#define MACH_TYPE_TRICORDER            3042
#define MACH_TYPE_TX28                 3043
#define MACH_TYPE_BSTBRD               3044
#define MACH_TYPE_PWB3090              3045
#define MACH_TYPE_IDEA6410             3046
#define MACH_TYPE_QBC9263              3047
#define MACH_TYPE_BORABORA             3048
#define MACH_TYPE_VALDEZ               3049
#define MACH_TYPE_LS9G20               3050
#define MACH_TYPE_MIOS_V1              3051
#define MACH_TYPE_S5PC110_CRESPO       3052
#define MACH_TYPE_CONTROLTEK9G20       3053
#define MACH_TYPE_TIN307               3054
#define MACH_TYPE_TIN510               3055
#define MACH_TYPE_BLUECHEESE           3057
#define MACH_TYPE_TEM3X30              3058
#define MACH_TYPE_HARVEST_DESOTO       3059
#define MACH_TYPE_MSM8X60_QRDC         3060
#define MACH_TYPE_SPEAR900             3061
#define MACH_TYPE_PCONTROL_G20         3062
#define MACH_TYPE_RDSTOR               3063
#define MACH_TYPE_USDLOADER            3064
#define MACH_TYPE_TSOPLOADER           3065
#define MACH_TYPE_KRONOS               3066
#define MACH_TYPE_FFCORE               3067
#define MACH_TYPE_MONE                 3068
#define MACH_TYPE_UNIT2S               3069
#define MACH_TYPE_ACER_A5              3070
#define MACH_TYPE_ETHERPRO_ISP         3071
#define MACH_TYPE_STRETCHS7000         3072
#define MACH_TYPE_P87_SMARTSIM         3073
#define MACH_TYPE_TULIP                3074
#define MACH_TYPE_SUNFLOWER            3075
#define MACH_TYPE_RIB                  3076
#define MACH_TYPE_CLOD                 3077
#define MACH_TYPE_RUMP                 3078
#define MACH_TYPE_TENDERLOIN           3079
#define MACH_TYPE_SHORTLOIN            3080
#define MACH_TYPE_ANTARES              3082
#define MACH_TYPE_WB40N                3083
#define MACH_TYPE_HERRING              3084
#define MACH_TYPE_NAXY400              3085
#define MACH_TYPE_NAXY1200             3086
#define MACH_TYPE_VPR200               3087
#define MACH_TYPE_BUG20                3088
#define MACH_TYPE_GOFLEXNET            3089
#define MACH_TYPE_TORBRECK             3090
#define MACH_TYPE_SAARB_MG1            3091
#define MACH_TYPE_CALLISTO             3092
#define MACH_TYPE_MULTHSU              3093
#define MACH_TYPE_SALUDA               3094
#define MACH_TYPE_PEMP_OMAP3_APOLLO    3095
#define MACH_TYPE_VC0718               3096
#define MACH_TYPE_MVBLX                3097
#define MACH_TYPE_INHAND_APEIRON       3098
#define MACH_TYPE_INHAND_FURY          3099
#define MACH_TYPE_INHAND_SIREN         3100
#define MACH_TYPE_HDNVP                3101
#define MACH_TYPE_SOFTWINNER           3102
#define MACH_TYPE_PRIMA2_EVB           3103
#define MACH_TYPE_NAS6210              3104
#define MACH_TYPE_UNISDEV              3105
#define MACH_TYPE_SBCA11               3106
#define MACH_TYPE_SAGA                 3107
#define MACH_TYPE_NS_K330              3108
#define MACH_TYPE_TANNA                3109
#define MACH_TYPE_IMATE8502            3110
#define MACH_TYPE_ASPEN                3111
#define MACH_TYPE_DAINTREE_CWAC        3112
#define MACH_TYPE_ZMX25                3113
#define MACH_TYPE_MAPLE1               3114
#define MACH_TYPE_QSD8X72_SURF         3115
#define MACH_TYPE_QSD8X72_FFA          3116
#define MACH_TYPE_ABILENE              3117
#define MACH_TYPE_EIGEN_TTR            3118
#define MACH_TYPE_IOMEGA_IX2_200       3119
#define MACH_TYPE_CORETEC_VCX7400      3120
#define MACH_TYPE_SANTIAGO             3121
#define MACH_TYPE_MX257SOL             3122
#define MACH_TYPE_STRASBOURG           3123
#define MACH_TYPE_MSM8X60_FLUID        3124
#define MACH_TYPE_SMARTQV5             3125
#define MACH_TYPE_SMARTQV3             3126
#define MACH_TYPE_SMARTQV7             3127
#define MACH_TYPE_PAZ00                3128
#define MACH_TYPE_ACMENETUSFOXG20      3129
#define MACH_TYPE_FWBD_0404            3131
#define MACH_TYPE_HDGU                 3132
#define MACH_TYPE_PYRAMID              3133
#define MACH_TYPE_EPIPHAN              3134
#define MACH_TYPE_OMAP_BENDER          3135
#define MACH_TYPE_GURNARD              3136
#define MACH_TYPE_GTL_IT5100           3137
#define MACH_TYPE_BCM2708              3138
#define MACH_TYPE_MX51_GGC             3139
#define MACH_TYPE_SHARESPACE           3140
#define MACH_TYPE_HABA_KNX_EXPLORER    3141
#define MACH_TYPE_SIMTEC_KIRKMOD       3142
#define MACH_TYPE_CRUX                 3143
#define MACH_TYPE_MX51_BRAVO           3144
#define MACH_TYPE_CHARON               3145
#define MACH_TYPE_PICOCOM3             3146
#define MACH_TYPE_PICOCOM4             3147
#define MACH_TYPE_SERRANO              3148
#define MACH_TYPE_DOUBLESHOT           3149
#define MACH_TYPE_EVSY                 3150
#define MACH_TYPE_HUASHAN              3151
#define MACH_TYPE_LAUSANNE             3152
#define MACH_TYPE_EMERALD              3153
#define MACH_TYPE_TQMA35               3154
#define MACH_TYPE_MARVEL               3155
#define MACH_TYPE_MANUAE               3156
#define MACH_TYPE_CHACHA               3157
#define MACH_TYPE_LEMON                3158
#define MACH_TYPE_CSC                  3159
#define MACH_TYPE_GIRA_KNXIP_ROUTER    3160
#define MACH_TYPE_T20                  3161
#define MACH_TYPE_HDMINI               3162
#define MACH_TYPE_SCIPHONE_G2          3163
#define MACH_TYPE_EXPRESS              3164
#define MACH_TYPE_EXPRESS_KT           3165
#define MACH_TYPE_MAXIMASP             3166
#define MACH_TYPE_NITROGEN_IMX51       3167
#define MACH_TYPE_NITROGEN_IMX53       3168
#define MACH_TYPE_SUNFIRE              3169
#define MACH_TYPE_AROWANA              3170
#define MACH_TYPE_TEGRA_DAYTONA        3171
#define MACH_TYPE_TEGRA_SWORDFISH      3172
#define MACH_TYPE_EDISON               3173
#define MACH_TYPE_SVP8500V1            3174
#define MACH_TYPE_SVP8500V2            3175
#define MACH_TYPE_SVP5500              3176
#define MACH_TYPE_B5500                3177
#define MACH_TYPE_S5500                3178
#define MACH_TYPE_ICON                 3179
#define MACH_TYPE_ELEPHANT             3180
#define MACH_TYPE_SHOOTER              3182
#define MACH_TYPE_SPADE_LTE            3183
#define MACH_TYPE_PHILHWANI            3184
#define MACH_TYPE_GSNCOMM              3185
#define MACH_TYPE_STRASBOURG_A2        3186
#define MACH_TYPE_MMM                  3187
#define MACH_TYPE_DAVINCI_DM365_BV     3188
#define MACH_TYPE_AG5EVM               3189
#define MACH_TYPE_SC575PLC             3190
#define MACH_TYPE_SC575IPC             3191
#define MACH_TYPE_OMAP3_TDM3730        3192
#define MACH_TYPE_TOP9000_EVAL         3194
#define MACH_TYPE_TOP9000_SU           3195
#define MACH_TYPE_UTM300               3196
#define MACH_TYPE_TSUNAGI              3197
#define MACH_TYPE_TS75XX               3198
#define MACH_TYPE_TS47XX               3200
#define MACH_TYPE_DA850_K5             3201
#define MACH_TYPE_AX502                3202
#define MACH_TYPE_IGEP0032             3203
#define MACH_TYPE_ANTERO               3204
#define MACH_TYPE_SYNERGY              3205
#define MACH_TYPE_ICS_IF_VOIP          3206
#define MACH_TYPE_WLF_CRAGG_6410       3207
#define MACH_TYPE_PUNICA               3208
#define MACH_TYPE_TRIMSLICE            3209
#define MACH_TYPE_MX27_WMULTRA         3210
#define MACH_TYPE_MACKEREL             3211
#define MACH_TYPE_FA9X27               3213
#define MACH_TYPE_NS2816TB             3214
#define MACH_TYPE_NS2816_NTPAD         3215
#define MACH_TYPE_NS2816_NTNB          3216
#define MACH_TYPE_KAEN                 3217
#define MACH_TYPE_NV1000               3218
#define MACH_TYPE_NUC950TS             3219
#define MACH_TYPE_NOKIA_RM680          3220
#define MACH_TYPE_AST2200              3221
#define MACH_TYPE_LEAD                 3222
#define MACH_TYPE_UNINO1               3223
#define MACH_TYPE_GREECO               3224
#define MACH_TYPE_VERDI                3225
#define MACH_TYPE_DM6446_ADBOX         3226
#define MACH_TYPE_QUAD_SALSA           3227
#define MACH_TYPE_ABB_GMA_1_1          3228
#define MACH_TYPE_SVCID                3229
#define MACH_TYPE_MSM8960_SIM          3230
#define MACH_TYPE_MSM8960_RUMI3        3231
#define MACH_TYPE_ICON_G               3232
#define MACH_TYPE_MB3                  3233
#define MACH_TYPE_GSIA18S              3234
#define MACH_TYPE_PIVICC               3235
#define MACH_TYPE_PCM048               3236
#define MACH_TYPE_DDS                  3237
#define MACH_TYPE_CHALTEN_XA1          3238
#define MACH_TYPE_TS48XX               3239
#define MACH_TYPE_TONGA2_TFTTIMER      3240
#define MACH_TYPE_WHISTLER             3241
#define MACH_TYPE_ASL_PHOENIX          3242
#define MACH_TYPE_AT91SAM9263OTLITE    3243
#define MACH_TYPE_DDPLUG               3244
#define MACH_TYPE_D2PLUG               3245
#define MACH_TYPE_KZM9D                3246
#define MACH_TYPE_VERDI_LTE            3247
#define MACH_TYPE_NANOZOOM             3248
#define MACH_TYPE_DM3730_SOM_LV        3249
#define MACH_TYPE_DM3730_TORPEDO       3250
#define MACH_TYPE_ANCHOVY              3251
#define MACH_TYPE_RE2REV20             3253
#define MACH_TYPE_RE2REV21             3254
#define MACH_TYPE_CNS21XX              3255
#define MACH_TYPE_RIDER                3257
#define MACH_TYPE_NSK330               3258
#define MACH_TYPE_CNS2133EVB           3259
#define MACH_TYPE_Z3_816X_MOD          3260
#define MACH_TYPE_Z3_814X_MOD          3261
#define MACH_TYPE_BEECT                3262
#define MACH_TYPE_DMA_THUNDERBUG       3263
#define MACH_TYPE_OMN_AT91SAM9G20      3264
#define MACH_TYPE_MX25_E2S_UC          3265
#define MACH_TYPE_MIONE                3266
#define MACH_TYPE_TOP9000_TCU          3267
#define MACH_TYPE_TOP9000_BSL          3268
#define MACH_TYPE_KINGDOM              3269
#define MACH_TYPE_ARMADILLO460         3270
#define MACH_TYPE_LQ2                  3271
#define MACH_TYPE_SWEDA_TMS2           3272
#define MACH_TYPE_MX53_LOCO            3273
#define MACH_TYPE_ACER_A8              3275
#define MACH_TYPE_ACER_GAUGUIN         3276
#define MACH_TYPE_GUPPY                3277
#define MACH_TYPE_MX61_ARD             3278
#define MACH_TYPE_TX53                 3279
#define MACH_TYPE_OMAPL138_CASE_A3     3280
#define MACH_TYPE_UEMD                 3281
#define MACH_TYPE_CCWMX51MUT           3282
#define MACH_TYPE_ROCKHOPPER           3283
#define MACH_TYPE_ENCORE               3284
#define MACH_TYPE_HKDKC100             3285
#define MACH_TYPE_TS42XX               3286
#define MACH_TYPE_AEBL                 3287
#define MACH_TYPE_WARIO                3288
#define MACH_TYPE_GFS_SPM              3289
#define MACH_TYPE_CM_T3730             3290
#define MACH_TYPE_ISC3                 3291
#define MACH_TYPE_RASCAL               3292
#define MACH_TYPE_HREFV60              3293
#define MACH_TYPE_TPT_2_0              3294
#define MACH_TYPE_SPLENDOR             3296
#define MACH_TYPE_MSM8X60_QT           3298
#define MACH_TYPE_HTC_HD_MINI          3299
#define MACH_TYPE_ATHENE               3300
#define MACH_TYPE_DEEP_R_EK_1          3301
#define MACH_TYPE_VIVOW_CT             3302
#define MACH_TYPE_NERY_1000            3303
#define MACH_TYPE_RFL109145_SSRV       3304
#define MACH_TYPE_NMH                  3305
#define MACH_TYPE_WN802T               3306
#define MACH_TYPE_DRAGONET             3307
#define MACH_TYPE_AT91SAM9263DESK16L   3309
#define MACH_TYPE_BCMHANA_SV           3310
#define MACH_TYPE_BCMHANA_TABLET       3311
#define MACH_TYPE_KOI                  3312
#define MACH_TYPE_TS4800               3313
#define MACH_TYPE_TQMA9263             3314
#define MACH_TYPE_HOLIDAY              3315
#define MACH_TYPE_DMA6410              3316
#define MACH_TYPE_PCATS_OVERLAY        3317
#define MACH_TYPE_HWGW6410             3318
#define MACH_TYPE_SHENZHOU             3319
#define MACH_TYPE_CWME9210             3320
#define MACH_TYPE_CWME9210JS           3321
#define MACH_TYPE_PGS_SITARA           3322
#define MACH_TYPE_COLIBRI_TEGRA2       3323
#define MACH_TYPE_W21                  3324
#define MACH_TYPE_POLYSAT1             3325
#define MACH_TYPE_DATAWAY              3326
#define MACH_TYPE_COBRAL138            3327
#define MACH_TYPE_ROVERPCS8            3328
#define MACH_TYPE_MARVELC              3329
#define MACH_TYPE_NAVEFIHID            3330
#define MACH_TYPE_DM365_CV100          3331
#define MACH_TYPE_ABLE                 3332
#define MACH_TYPE_LEGACY               3333
#define MACH_TYPE_ICONG                3334
#define MACH_TYPE_ROVER_G8             3335
#define MACH_TYPE_T5388P               3336
#define MACH_TYPE_DINGO                3337
#define MACH_TYPE_GOFLEXHOME           3338
#define MACH_TYPE_LANREADYFN511        3340
#define MACH_TYPE_OMAP3_BAIA           3341
#define MACH_TYPE_OMAP3SMARTDISPLAY    3342
#define MACH_TYPE_XILINX               3343
#define MACH_TYPE_A2F                  3344
#define MACH_TYPE_SKY25                3345
#define MACH_TYPE_CCMX53               3346
#define MACH_TYPE_CCMX53JS             3347
#define MACH_TYPE_CCWMX53              3348
#define MACH_TYPE_CCWMX53JS            3349
#define MACH_TYPE_FRISMS               3350
#define MACH_TYPE_MSM7X27A_FFA         3351
#define MACH_TYPE_MSM7X27A_SURF        3352
#define MACH_TYPE_MSM7X27A_RUMI3       3353
#define MACH_TYPE_DIMMSAM9G20          3354
#define MACH_TYPE_DIMM_IMX28           3355
#define MACH_TYPE_AMK_A4               3356
#define MACH_TYPE_GNET_SGME            3357
#define MACH_TYPE_SHOOTER_U            3358
#define MACH_TYPE_VMX53                3359
#define MACH_TYPE_RHINO                3360
#define MACH_TYPE_ARMLEX4210           3361
#define MACH_TYPE_SWARCOEXTMODEM       3362
#define MACH_TYPE_SNOWBALL             3363
#define MACH_TYPE_PCM049               3364
#define MACH_TYPE_VIGOR                3365
#define MACH_TYPE_OSLO_AMUNDSEN        3366
#define MACH_TYPE_GSL_DIAMOND          3367
#define MACH_TYPE_CV2201               3368
#define MACH_TYPE_CV2202               3369
#define MACH_TYPE_CV2203               3370
#define MACH_TYPE_VIT_IBOX             3371
#define MACH_TYPE_DM6441_ESP           3372
#define MACH_TYPE_AT91SAM9X5EK         3373
#define MACH_TYPE_LIBRA                3374
#define MACH_TYPE_EASYCRRH             3375
#define MACH_TYPE_TRIPEL               3376
#define MACH_TYPE_ENDIAN_MINI          3377
#define MACH_TYPE_XILINX_EP107         3378
#define MACH_TYPE_NURI                 3379
#define MACH_TYPE_JANUS                3380
#define MACH_TYPE_DDNAS                3381
#define MACH_TYPE_TAG                  3382
#define MACH_TYPE_TAGW                 3383
#define MACH_TYPE_NITROGEN_VM_IMX51    3384
#define MACH_TYPE_VIPRINET             3385
#define MACH_TYPE_BOCKW                3386
#define MACH_TYPE_EVA2000              3387
#define MACH_TYPE_STEELYARD            3388
#define MACH_TYPE_MACH_SDH001          3390
#define MACH_TYPE_NSSLSBOARD           3392
#define MACH_TYPE_GENEVA_B5            3393
#define MACH_TYPE_SPEAR1340            3394
#define MACH_TYPE_REXMAS               3395
#define MACH_TYPE_MSM8960_CDP          3396
#define MACH_TYPE_MSM8960_MDP          3397
#define MACH_TYPE_MSM8960_FLUID        3398
#define MACH_TYPE_MSM8960_APQ          3399
#define MACH_TYPE_HELIOS_V2            3400
#define MACH_TYPE_MIF10P               3401
#define MACH_TYPE_IAM28                3402
#define MACH_TYPE_PICASSO              3403
#define MACH_TYPE_MR301A               3404
#define MACH_TYPE_NOTLE                3405
#define MACH_TYPE_EELX2                3406
#define MACH_TYPE_MOON                 3407
#define MACH_TYPE_RUBY                 3408
#define MACH_TYPE_GOLDENGATE           3409
#define MACH_TYPE_CTBU_GEN2            3410
#define MACH_TYPE_KMP_AM17_01          3411
#define MACH_TYPE_WTPLUG               3412
#define MACH_TYPE_MX27SU2              3413
#define MACH_TYPE_NB31                 3414
#define MACH_TYPE_HJSDU                3415
#define MACH_TYPE_TD3_REV1             3416
#define MACH_TYPE_EAG_CI4000           3417
#define MACH_TYPE_NET5BIG_NAND_V2      3418
#define MACH_TYPE_CPX2                 3419
#define MACH_TYPE_NET2BIG_NAND_V2      3420
#define MACH_TYPE_ECUV5                3421
#define MACH_TYPE_HSGX6D               3422
#define MACH_TYPE_DAWAD7               3423
#define MACH_TYPE_SAM9REPEATER         3424
#define MACH_TYPE_GT_I5700             3425
#define MACH_TYPE_CTERA_PLUG_C2        3426
#define MACH_TYPE_MARVELCT             3427
#define MACH_TYPE_AG11005              3428
#define MACH_TYPE_VANGOGH              3430
#define MACH_TYPE_MATRIX505            3431
#define MACH_TYPE_OCE_NIGMA            3432
#define MACH_TYPE_T55                  3433
#define MACH_TYPE_BIO3K                3434
#define MACH_TYPE_EXPRESSCT            3435
#define MACH_TYPE_CARDHU               3436
#define MACH_TYPE_ARUBA                3437
#define MACH_TYPE_BONAIRE              3438
#define MACH_TYPE_NUC700EVB            3439
#define MACH_TYPE_NUC710EVB            3440
#define MACH_TYPE_NUC740EVB            3441
#define MACH_TYPE_NUC745EVB            3442
#define MACH_TYPE_TRANSCEDE            3443
#define MACH_TYPE_MORA                 3444
#define MACH_TYPE_NDA_EVM              3445
#define MACH_TYPE_TIMU                 3446
#define MACH_TYPE_EXPRESSH             3447
#define MACH_TYPE_VERIDIS_A300         3448
#define MACH_TYPE_DM368_LEOPARD        3449
#define MACH_TYPE_OMAP_MCOP            3450
#define MACH_TYPE_TRITIP               3451
#define MACH_TYPE_SM1K                 3452
#define MACH_TYPE_MONCH                3453
#define MACH_TYPE_CURACAO              3454
#define MACH_TYPE_ORIGEN               3455
#define MACH_TYPE_EPC10                3456
#define MACH_TYPE_SGH_I740             3457
#define MACH_TYPE_TUNA                 3458
#define MACH_TYPE_MX51_TULIP           3459
#define MACH_TYPE_MX51_ASTER7          3460
#define MACH_TYPE_ACRO37XBRD           3461
#define MACH_TYPE_ELKE                 3462
#define MACH_TYPE_SBC6000X             3463
#define MACH_TYPE_R1801E               3464
#define MACH_TYPE_H1600                3465
#define MACH_TYPE_MINI210              3466
#define MACH_TYPE_MINI8168             3467
#define MACH_TYPE_PC7308               3468
#define MACH_TYPE_KMM2M01              3470
#define MACH_TYPE_MX51EREBUS           3471
#define MACH_TYPE_WM8650REFBOARD       3472
#define MACH_TYPE_TUXRAIL              3473
#define MACH_TYPE_ARTHUR               3474
#define MACH_TYPE_DOORBOY              3475
#define MACH_TYPE_XARINA               3476
#define MACH_TYPE_ROVERX7              3477
#define MACH_TYPE_SDVR                 3478
#define MACH_TYPE_ACER_MAYA            3479
#define MACH_TYPE_PICO                 3480
#define MACH_TYPE_CWMX233              3481
#define MACH_TYPE_CWAM1808             3482
#define MACH_TYPE_CWDM365              3483
#define MACH_TYPE_MX51_MORAY           3484
#define MACH_TYPE_THALES_CBC           3485
#define MACH_TYPE_BLUEPOINT            3486
#define MACH_TYPE_DIR665               3487
#define MACH_TYPE_ACMEROVER1           3488
#define MACH_TYPE_SHOOTER_CT           3489
#define MACH_TYPE_BLISS                3490
#define MACH_TYPE_BLISSC               3491
#define MACH_TYPE_THALES_ADC           3492
#define MACH_TYPE_UBISYS_P9D_EVP       3493
#define MACH_TYPE_ATDGP318             3494
#define MACH_TYPE_OMAP5_SEVM           3777
<<<<<<< HEAD
#define MACH_TYPE_ODROIDX              4289
=======
#define MACH_TYPE_ARMADILLO_800EVA     3863
#define MACH_TYPE_KZM9G                4140
>>>>>>> b8715d8d

#ifdef CONFIG_ARCH_EBSA110
# ifdef machine_arch_type
#  undef machine_arch_type
#  define machine_arch_type	__machine_arch_type
# else
#  define machine_arch_type	MACH_TYPE_EBSA110
# endif
# define machine_is_ebsa110()	(machine_arch_type == MACH_TYPE_EBSA110)
#else
# define machine_is_ebsa110()	(0)
#endif

#ifdef CONFIG_ARCH_RPC
# ifdef machine_arch_type
#  undef machine_arch_type
#  define machine_arch_type	__machine_arch_type
# else
#  define machine_arch_type	MACH_TYPE_RISCPC
# endif
# define machine_is_riscpc()	(machine_arch_type == MACH_TYPE_RISCPC)
#else
# define machine_is_riscpc()	(0)
#endif

#ifdef CONFIG_ARCH_EBSA285
# ifdef machine_arch_type
#  undef machine_arch_type
#  define machine_arch_type	__machine_arch_type
# else
#  define machine_arch_type	MACH_TYPE_EBSA285
# endif
# define machine_is_ebsa285()	(machine_arch_type == MACH_TYPE_EBSA285)
#else
# define machine_is_ebsa285()	(0)
#endif

#ifdef CONFIG_ARCH_NETWINDER
# ifdef machine_arch_type
#  undef machine_arch_type
#  define machine_arch_type	__machine_arch_type
# else
#  define machine_arch_type	MACH_TYPE_NETWINDER
# endif
# define machine_is_netwinder()	(machine_arch_type == MACH_TYPE_NETWINDER)
#else
# define machine_is_netwinder()	(0)
#endif

#ifdef CONFIG_ARCH_CATS
# ifdef machine_arch_type
#  undef machine_arch_type
#  define machine_arch_type	__machine_arch_type
# else
#  define machine_arch_type	MACH_TYPE_CATS
# endif
# define machine_is_cats()	(machine_arch_type == MACH_TYPE_CATS)
#else
# define machine_is_cats()	(0)
#endif

#ifdef CONFIG_ARCH_SHARK
# ifdef machine_arch_type
#  undef machine_arch_type
#  define machine_arch_type	__machine_arch_type
# else
#  define machine_arch_type	MACH_TYPE_SHARK
# endif
# define machine_is_shark()	(machine_arch_type == MACH_TYPE_SHARK)
#else
# define machine_is_shark()	(0)
#endif

#ifdef CONFIG_SA1100_BRUTUS
# ifdef machine_arch_type
#  undef machine_arch_type
#  define machine_arch_type	__machine_arch_type
# else
#  define machine_arch_type	MACH_TYPE_BRUTUS
# endif
# define machine_is_brutus()	(machine_arch_type == MACH_TYPE_BRUTUS)
#else
# define machine_is_brutus()	(0)
#endif

#ifdef CONFIG_ARCH_PERSONAL_SERVER
# ifdef machine_arch_type
#  undef machine_arch_type
#  define machine_arch_type	__machine_arch_type
# else
#  define machine_arch_type	MACH_TYPE_PERSONAL_SERVER
# endif
# define machine_is_personal_server()	(machine_arch_type == MACH_TYPE_PERSONAL_SERVER)
#else
# define machine_is_personal_server()	(0)
#endif

#ifdef CONFIG_ARCH_L7200
# ifdef machine_arch_type
#  undef machine_arch_type
#  define machine_arch_type	__machine_arch_type
# else
#  define machine_arch_type	MACH_TYPE_L7200
# endif
# define machine_is_l7200()	(machine_arch_type == MACH_TYPE_L7200)
#else
# define machine_is_l7200()	(0)
#endif

#ifdef CONFIG_SA1100_PLEB
# ifdef machine_arch_type
#  undef machine_arch_type
#  define machine_arch_type	__machine_arch_type
# else
#  define machine_arch_type	MACH_TYPE_PLEB
# endif
# define machine_is_pleb()	(machine_arch_type == MACH_TYPE_PLEB)
#else
# define machine_is_pleb()	(0)
#endif

#ifdef CONFIG_ARCH_INTEGRATOR
# ifdef machine_arch_type
#  undef machine_arch_type
#  define machine_arch_type	__machine_arch_type
# else
#  define machine_arch_type	MACH_TYPE_INTEGRATOR
# endif
# define machine_is_integrator()	(machine_arch_type == MACH_TYPE_INTEGRATOR)
#else
# define machine_is_integrator()	(0)
#endif

#ifdef CONFIG_SA1100_H3600
# ifdef machine_arch_type
#  undef machine_arch_type
#  define machine_arch_type	__machine_arch_type
# else
#  define machine_arch_type	MACH_TYPE_H3600
# endif
# define machine_is_h3600()	(machine_arch_type == MACH_TYPE_H3600)
#else
# define machine_is_h3600()	(0)
#endif

#ifdef CONFIG_ARCH_P720T
# ifdef machine_arch_type
#  undef machine_arch_type
#  define machine_arch_type	__machine_arch_type
# else
#  define machine_arch_type	MACH_TYPE_P720T
# endif
# define machine_is_p720t()	(machine_arch_type == MACH_TYPE_P720T)
#else
# define machine_is_p720t()	(0)
#endif

#ifdef CONFIG_SA1100_ASSABET
# ifdef machine_arch_type
#  undef machine_arch_type
#  define machine_arch_type	__machine_arch_type
# else
#  define machine_arch_type	MACH_TYPE_ASSABET
# endif
# define machine_is_assabet()	(machine_arch_type == MACH_TYPE_ASSABET)
#else
# define machine_is_assabet()	(0)
#endif

#ifdef CONFIG_SA1100_LART
# ifdef machine_arch_type
#  undef machine_arch_type
#  define machine_arch_type	__machine_arch_type
# else
#  define machine_arch_type	MACH_TYPE_LART
# endif
# define machine_is_lart()	(machine_arch_type == MACH_TYPE_LART)
#else
# define machine_is_lart()	(0)
#endif

#ifdef CONFIG_SA1100_GRAPHICSCLIENT
# ifdef machine_arch_type
#  undef machine_arch_type
#  define machine_arch_type	__machine_arch_type
# else
#  define machine_arch_type	MACH_TYPE_GRAPHICSCLIENT
# endif
# define machine_is_graphicsclient()	(machine_arch_type == MACH_TYPE_GRAPHICSCLIENT)
#else
# define machine_is_graphicsclient()	(0)
#endif

#ifdef CONFIG_SA1100_XP860
# ifdef machine_arch_type
#  undef machine_arch_type
#  define machine_arch_type	__machine_arch_type
# else
#  define machine_arch_type	MACH_TYPE_XP860
# endif
# define machine_is_xp860()	(machine_arch_type == MACH_TYPE_XP860)
#else
# define machine_is_xp860()	(0)
#endif

#ifdef CONFIG_SA1100_CERF
# ifdef machine_arch_type
#  undef machine_arch_type
#  define machine_arch_type	__machine_arch_type
# else
#  define machine_arch_type	MACH_TYPE_CERF
# endif
# define machine_is_cerf()	(machine_arch_type == MACH_TYPE_CERF)
#else
# define machine_is_cerf()	(0)
#endif

#ifdef CONFIG_SA1100_NANOENGINE
# ifdef machine_arch_type
#  undef machine_arch_type
#  define machine_arch_type	__machine_arch_type
# else
#  define machine_arch_type	MACH_TYPE_NANOENGINE
# endif
# define machine_is_nanoengine()	(machine_arch_type == MACH_TYPE_NANOENGINE)
#else
# define machine_is_nanoengine()	(0)
#endif

#ifdef CONFIG_SA1100_JORNADA720
# ifdef machine_arch_type
#  undef machine_arch_type
#  define machine_arch_type	__machine_arch_type
# else
#  define machine_arch_type	MACH_TYPE_JORNADA720
# endif
# define machine_is_jornada720()	(machine_arch_type == MACH_TYPE_JORNADA720)
#else
# define machine_is_jornada720()	(0)
#endif

#ifdef CONFIG_ARCH_EDB7211
# ifdef machine_arch_type
#  undef machine_arch_type
#  define machine_arch_type	__machine_arch_type
# else
#  define machine_arch_type	MACH_TYPE_EDB7211
# endif
# define machine_is_edb7211()	(machine_arch_type == MACH_TYPE_EDB7211)
#else
# define machine_is_edb7211()	(0)
#endif

#ifdef CONFIG_SA1100_PFS168
# ifdef machine_arch_type
#  undef machine_arch_type
#  define machine_arch_type	__machine_arch_type
# else
#  define machine_arch_type	MACH_TYPE_PFS168
# endif
# define machine_is_pfs168()	(machine_arch_type == MACH_TYPE_PFS168)
#else
# define machine_is_pfs168()	(0)
#endif

#ifdef CONFIG_SA1100_FLEXANET
# ifdef machine_arch_type
#  undef machine_arch_type
#  define machine_arch_type	__machine_arch_type
# else
#  define machine_arch_type	MACH_TYPE_FLEXANET
# endif
# define machine_is_flexanet()	(machine_arch_type == MACH_TYPE_FLEXANET)
#else
# define machine_is_flexanet()	(0)
#endif

#ifdef CONFIG_SA1100_SIMPAD
# ifdef machine_arch_type
#  undef machine_arch_type
#  define machine_arch_type	__machine_arch_type
# else
#  define machine_arch_type	MACH_TYPE_SIMPAD
# endif
# define machine_is_simpad()	(machine_arch_type == MACH_TYPE_SIMPAD)
#else
# define machine_is_simpad()	(0)
#endif

#ifdef CONFIG_ARCH_LUBBOCK
# ifdef machine_arch_type
#  undef machine_arch_type
#  define machine_arch_type	__machine_arch_type
# else
#  define machine_arch_type	MACH_TYPE_LUBBOCK
# endif
# define machine_is_lubbock()	(machine_arch_type == MACH_TYPE_LUBBOCK)
#else
# define machine_is_lubbock()	(0)
#endif

#ifdef CONFIG_ARCH_CLEP7212
# ifdef machine_arch_type
#  undef machine_arch_type
#  define machine_arch_type	__machine_arch_type
# else
#  define machine_arch_type	MACH_TYPE_CLEP7212
# endif
# define machine_is_clep7212()	(machine_arch_type == MACH_TYPE_CLEP7212)
#else
# define machine_is_clep7212()	(0)
#endif

#ifdef CONFIG_SA1100_SHANNON
# ifdef machine_arch_type
#  undef machine_arch_type
#  define machine_arch_type	__machine_arch_type
# else
#  define machine_arch_type	MACH_TYPE_SHANNON
# endif
# define machine_is_shannon()	(machine_arch_type == MACH_TYPE_SHANNON)
#else
# define machine_is_shannon()	(0)
#endif

#ifdef CONFIG_SA1100_CONSUS
# ifdef machine_arch_type
#  undef machine_arch_type
#  define machine_arch_type	__machine_arch_type
# else
#  define machine_arch_type	MACH_TYPE_CONSUS
# endif
# define machine_is_consus()	(machine_arch_type == MACH_TYPE_CONSUS)
#else
# define machine_is_consus()	(0)
#endif

#ifdef CONFIG_ARCH_AAED2000
# ifdef machine_arch_type
#  undef machine_arch_type
#  define machine_arch_type	__machine_arch_type
# else
#  define machine_arch_type	MACH_TYPE_AAED2000
# endif
# define machine_is_aaed2000()	(machine_arch_type == MACH_TYPE_AAED2000)
#else
# define machine_is_aaed2000()	(0)
#endif

#ifdef CONFIG_ARCH_CDB89712
# ifdef machine_arch_type
#  undef machine_arch_type
#  define machine_arch_type	__machine_arch_type
# else
#  define machine_arch_type	MACH_TYPE_CDB89712
# endif
# define machine_is_cdb89712()	(machine_arch_type == MACH_TYPE_CDB89712)
#else
# define machine_is_cdb89712()	(0)
#endif

#ifdef CONFIG_SA1100_GRAPHICSMASTER
# ifdef machine_arch_type
#  undef machine_arch_type
#  define machine_arch_type	__machine_arch_type
# else
#  define machine_arch_type	MACH_TYPE_GRAPHICSMASTER
# endif
# define machine_is_graphicsmaster()	(machine_arch_type == MACH_TYPE_GRAPHICSMASTER)
#else
# define machine_is_graphicsmaster()	(0)
#endif

#ifdef CONFIG_SA1100_ADSBITSY
# ifdef machine_arch_type
#  undef machine_arch_type
#  define machine_arch_type	__machine_arch_type
# else
#  define machine_arch_type	MACH_TYPE_ADSBITSY
# endif
# define machine_is_adsbitsy()	(machine_arch_type == MACH_TYPE_ADSBITSY)
#else
# define machine_is_adsbitsy()	(0)
#endif

#ifdef CONFIG_ARCH_PXA_IDP
# ifdef machine_arch_type
#  undef machine_arch_type
#  define machine_arch_type	__machine_arch_type
# else
#  define machine_arch_type	MACH_TYPE_PXA_IDP
# endif
# define machine_is_pxa_idp()	(machine_arch_type == MACH_TYPE_PXA_IDP)
#else
# define machine_is_pxa_idp()	(0)
#endif

#ifdef CONFIG_SA1100_PT_SYSTEM3
# ifdef machine_arch_type
#  undef machine_arch_type
#  define machine_arch_type	__machine_arch_type
# else
#  define machine_arch_type	MACH_TYPE_PT_SYSTEM3
# endif
# define machine_is_pt_system3()	(machine_arch_type == MACH_TYPE_PT_SYSTEM3)
#else
# define machine_is_pt_system3()	(0)
#endif

#ifdef CONFIG_ARCH_AUTCPU12
# ifdef machine_arch_type
#  undef machine_arch_type
#  define machine_arch_type	__machine_arch_type
# else
#  define machine_arch_type	MACH_TYPE_AUTCPU12
# endif
# define machine_is_autcpu12()	(machine_arch_type == MACH_TYPE_AUTCPU12)
#else
# define machine_is_autcpu12()	(0)
#endif

#ifdef CONFIG_SA1100_H3100
# ifdef machine_arch_type
#  undef machine_arch_type
#  define machine_arch_type	__machine_arch_type
# else
#  define machine_arch_type	MACH_TYPE_H3100
# endif
# define machine_is_h3100()	(machine_arch_type == MACH_TYPE_H3100)
#else
# define machine_is_h3100()	(0)
#endif

#ifdef CONFIG_SA1100_COLLIE
# ifdef machine_arch_type
#  undef machine_arch_type
#  define machine_arch_type	__machine_arch_type
# else
#  define machine_arch_type	MACH_TYPE_COLLIE
# endif
# define machine_is_collie()	(machine_arch_type == MACH_TYPE_COLLIE)
#else
# define machine_is_collie()	(0)
#endif

#ifdef CONFIG_SA1100_BADGE4
# ifdef machine_arch_type
#  undef machine_arch_type
#  define machine_arch_type	__machine_arch_type
# else
#  define machine_arch_type	MACH_TYPE_BADGE4
# endif
# define machine_is_badge4()	(machine_arch_type == MACH_TYPE_BADGE4)
#else
# define machine_is_badge4()	(0)
#endif

#ifdef CONFIG_ARCH_FORTUNET
# ifdef machine_arch_type
#  undef machine_arch_type
#  define machine_arch_type	__machine_arch_type
# else
#  define machine_arch_type	MACH_TYPE_FORTUNET
# endif
# define machine_is_fortunet()	(machine_arch_type == MACH_TYPE_FORTUNET)
#else
# define machine_is_fortunet()	(0)
#endif

#ifdef CONFIG_ARCH_MX1ADS
# ifdef machine_arch_type
#  undef machine_arch_type
#  define machine_arch_type	__machine_arch_type
# else
#  define machine_arch_type	MACH_TYPE_MX1ADS
# endif
# define machine_is_mx1ads()	(machine_arch_type == MACH_TYPE_MX1ADS)
#else
# define machine_is_mx1ads()	(0)
#endif

#ifdef CONFIG_ARCH_H7201
# ifdef machine_arch_type
#  undef machine_arch_type
#  define machine_arch_type	__machine_arch_type
# else
#  define machine_arch_type	MACH_TYPE_H7201
# endif
# define machine_is_h7201()	(machine_arch_type == MACH_TYPE_H7201)
#else
# define machine_is_h7201()	(0)
#endif

#ifdef CONFIG_ARCH_H7202
# ifdef machine_arch_type
#  undef machine_arch_type
#  define machine_arch_type	__machine_arch_type
# else
#  define machine_arch_type	MACH_TYPE_H7202
# endif
# define machine_is_h7202()	(machine_arch_type == MACH_TYPE_H7202)
#else
# define machine_is_h7202()	(0)
#endif

#ifdef CONFIG_ARCH_IQ80321
# ifdef machine_arch_type
#  undef machine_arch_type
#  define machine_arch_type	__machine_arch_type
# else
#  define machine_arch_type	MACH_TYPE_IQ80321
# endif
# define machine_is_iq80321()	(machine_arch_type == MACH_TYPE_IQ80321)
#else
# define machine_is_iq80321()	(0)
#endif

#ifdef CONFIG_ARCH_KS8695
# ifdef machine_arch_type
#  undef machine_arch_type
#  define machine_arch_type	__machine_arch_type
# else
#  define machine_arch_type	MACH_TYPE_KS8695
# endif
# define machine_is_ks8695()	(machine_arch_type == MACH_TYPE_KS8695)
#else
# define machine_is_ks8695()	(0)
#endif

#ifdef CONFIG_ARCH_SMDK2410
# ifdef machine_arch_type
#  undef machine_arch_type
#  define machine_arch_type	__machine_arch_type
# else
#  define machine_arch_type	MACH_TYPE_SMDK2410
# endif
# define machine_is_smdk2410()	(machine_arch_type == MACH_TYPE_SMDK2410)
#else
# define machine_is_smdk2410()	(0)
#endif

#ifdef CONFIG_ARCH_CEIVA
# ifdef machine_arch_type
#  undef machine_arch_type
#  define machine_arch_type	__machine_arch_type
# else
#  define machine_arch_type	MACH_TYPE_CEIVA
# endif
# define machine_is_ceiva()	(machine_arch_type == MACH_TYPE_CEIVA)
#else
# define machine_is_ceiva()	(0)
#endif

#ifdef CONFIG_MACH_VOICEBLUE
# ifdef machine_arch_type
#  undef machine_arch_type
#  define machine_arch_type	__machine_arch_type
# else
#  define machine_arch_type	MACH_TYPE_VOICEBLUE
# endif
# define machine_is_voiceblue()	(machine_arch_type == MACH_TYPE_VOICEBLUE)
#else
# define machine_is_voiceblue()	(0)
#endif

#ifdef CONFIG_ARCH_H5400
# ifdef machine_arch_type
#  undef machine_arch_type
#  define machine_arch_type	__machine_arch_type
# else
#  define machine_arch_type	MACH_TYPE_H5400
# endif
# define machine_is_h5400()	(machine_arch_type == MACH_TYPE_H5400)
#else
# define machine_is_h5400()	(0)
#endif

#ifdef CONFIG_MACH_OMAP_INNOVATOR
# ifdef machine_arch_type
#  undef machine_arch_type
#  define machine_arch_type	__machine_arch_type
# else
#  define machine_arch_type	MACH_TYPE_OMAP_INNOVATOR
# endif
# define machine_is_omap_innovator()	(machine_arch_type == MACH_TYPE_OMAP_INNOVATOR)
#else
# define machine_is_omap_innovator()	(0)
#endif

#ifdef CONFIG_ARCH_IXDP2400
# ifdef machine_arch_type
#  undef machine_arch_type
#  define machine_arch_type	__machine_arch_type
# else
#  define machine_arch_type	MACH_TYPE_IXDP2400
# endif
# define machine_is_ixdp2400()	(machine_arch_type == MACH_TYPE_IXDP2400)
#else
# define machine_is_ixdp2400()	(0)
#endif

#ifdef CONFIG_ARCH_IXDP2800
# ifdef machine_arch_type
#  undef machine_arch_type
#  define machine_arch_type	__machine_arch_type
# else
#  define machine_arch_type	MACH_TYPE_IXDP2800
# endif
# define machine_is_ixdp2800()	(machine_arch_type == MACH_TYPE_IXDP2800)
#else
# define machine_is_ixdp2800()	(0)
#endif

#ifdef CONFIG_ARCH_IXDP425
# ifdef machine_arch_type
#  undef machine_arch_type
#  define machine_arch_type	__machine_arch_type
# else
#  define machine_arch_type	MACH_TYPE_IXDP425
# endif
# define machine_is_ixdp425()	(machine_arch_type == MACH_TYPE_IXDP425)
#else
# define machine_is_ixdp425()	(0)
#endif

#ifdef CONFIG_SA1100_HACKKIT
# ifdef machine_arch_type
#  undef machine_arch_type
#  define machine_arch_type	__machine_arch_type
# else
#  define machine_arch_type	MACH_TYPE_HACKKIT
# endif
# define machine_is_hackkit()	(machine_arch_type == MACH_TYPE_HACKKIT)
#else
# define machine_is_hackkit()	(0)
#endif

#ifdef CONFIG_ARCH_IXCDP1100
# ifdef machine_arch_type
#  undef machine_arch_type
#  define machine_arch_type	__machine_arch_type
# else
#  define machine_arch_type	MACH_TYPE_IXCDP1100
# endif
# define machine_is_ixcdp1100()	(machine_arch_type == MACH_TYPE_IXCDP1100)
#else
# define machine_is_ixcdp1100()	(0)
#endif

#ifdef CONFIG_ARCH_AT91RM9200DK
# ifdef machine_arch_type
#  undef machine_arch_type
#  define machine_arch_type	__machine_arch_type
# else
#  define machine_arch_type	MACH_TYPE_AT91RM9200DK
# endif
# define machine_is_at91rm9200dk()	(machine_arch_type == MACH_TYPE_AT91RM9200DK)
#else
# define machine_is_at91rm9200dk()	(0)
#endif

#ifdef CONFIG_ARCH_CINTEGRATOR
# ifdef machine_arch_type
#  undef machine_arch_type
#  define machine_arch_type	__machine_arch_type
# else
#  define machine_arch_type	MACH_TYPE_CINTEGRATOR
# endif
# define machine_is_cintegrator()	(machine_arch_type == MACH_TYPE_CINTEGRATOR)
#else
# define machine_is_cintegrator()	(0)
#endif

#ifdef CONFIG_ARCH_VIPER
# ifdef machine_arch_type
#  undef machine_arch_type
#  define machine_arch_type	__machine_arch_type
# else
#  define machine_arch_type	MACH_TYPE_VIPER
# endif
# define machine_is_viper()	(machine_arch_type == MACH_TYPE_VIPER)
#else
# define machine_is_viper()	(0)
#endif

#ifdef CONFIG_ARCH_ADI_COYOTE
# ifdef machine_arch_type
#  undef machine_arch_type
#  define machine_arch_type	__machine_arch_type
# else
#  define machine_arch_type	MACH_TYPE_ADI_COYOTE
# endif
# define machine_is_adi_coyote()	(machine_arch_type == MACH_TYPE_ADI_COYOTE)
#else
# define machine_is_adi_coyote()	(0)
#endif

#ifdef CONFIG_ARCH_IXDP2401
# ifdef machine_arch_type
#  undef machine_arch_type
#  define machine_arch_type	__machine_arch_type
# else
#  define machine_arch_type	MACH_TYPE_IXDP2401
# endif
# define machine_is_ixdp2401()	(machine_arch_type == MACH_TYPE_IXDP2401)
#else
# define machine_is_ixdp2401()	(0)
#endif

#ifdef CONFIG_ARCH_IXDP2801
# ifdef machine_arch_type
#  undef machine_arch_type
#  define machine_arch_type	__machine_arch_type
# else
#  define machine_arch_type	MACH_TYPE_IXDP2801
# endif
# define machine_is_ixdp2801()	(machine_arch_type == MACH_TYPE_IXDP2801)
#else
# define machine_is_ixdp2801()	(0)
#endif

#ifdef CONFIG_ARCH_IQ31244
# ifdef machine_arch_type
#  undef machine_arch_type
#  define machine_arch_type	__machine_arch_type
# else
#  define machine_arch_type	MACH_TYPE_IQ31244
# endif
# define machine_is_iq31244()	(machine_arch_type == MACH_TYPE_IQ31244)
#else
# define machine_is_iq31244()	(0)
#endif

#ifdef CONFIG_ARCH_BAST
# ifdef machine_arch_type
#  undef machine_arch_type
#  define machine_arch_type	__machine_arch_type
# else
#  define machine_arch_type	MACH_TYPE_BAST
# endif
# define machine_is_bast()	(machine_arch_type == MACH_TYPE_BAST)
#else
# define machine_is_bast()	(0)
#endif

#ifdef CONFIG_ARCH_H1940
# ifdef machine_arch_type
#  undef machine_arch_type
#  define machine_arch_type	__machine_arch_type
# else
#  define machine_arch_type	MACH_TYPE_H1940
# endif
# define machine_is_h1940()	(machine_arch_type == MACH_TYPE_H1940)
#else
# define machine_is_h1940()	(0)
#endif

#ifdef CONFIG_ARCH_ENP2611
# ifdef machine_arch_type
#  undef machine_arch_type
#  define machine_arch_type	__machine_arch_type
# else
#  define machine_arch_type	MACH_TYPE_ENP2611
# endif
# define machine_is_enp2611()	(machine_arch_type == MACH_TYPE_ENP2611)
#else
# define machine_is_enp2611()	(0)
#endif

#ifdef CONFIG_ARCH_S3C2440
# ifdef machine_arch_type
#  undef machine_arch_type
#  define machine_arch_type	__machine_arch_type
# else
#  define machine_arch_type	MACH_TYPE_S3C2440
# endif
# define machine_is_s3c2440()	(machine_arch_type == MACH_TYPE_S3C2440)
#else
# define machine_is_s3c2440()	(0)
#endif

#ifdef CONFIG_ARCH_GUMSTIX
# ifdef machine_arch_type
#  undef machine_arch_type
#  define machine_arch_type	__machine_arch_type
# else
#  define machine_arch_type	MACH_TYPE_GUMSTIX
# endif
# define machine_is_gumstix()	(machine_arch_type == MACH_TYPE_GUMSTIX)
#else
# define machine_is_gumstix()	(0)
#endif

#ifdef CONFIG_MACH_OMAP_H2
# ifdef machine_arch_type
#  undef machine_arch_type
#  define machine_arch_type	__machine_arch_type
# else
#  define machine_arch_type	MACH_TYPE_OMAP_H2
# endif
# define machine_is_omap_h2()	(machine_arch_type == MACH_TYPE_OMAP_H2)
#else
# define machine_is_omap_h2()	(0)
#endif

#ifdef CONFIG_MACH_E740
# ifdef machine_arch_type
#  undef machine_arch_type
#  define machine_arch_type	__machine_arch_type
# else
#  define machine_arch_type	MACH_TYPE_E740
# endif
# define machine_is_e740()	(machine_arch_type == MACH_TYPE_E740)
#else
# define machine_is_e740()	(0)
#endif

#ifdef CONFIG_ARCH_IQ80331
# ifdef machine_arch_type
#  undef machine_arch_type
#  define machine_arch_type	__machine_arch_type
# else
#  define machine_arch_type	MACH_TYPE_IQ80331
# endif
# define machine_is_iq80331()	(machine_arch_type == MACH_TYPE_IQ80331)
#else
# define machine_is_iq80331()	(0)
#endif

#ifdef CONFIG_ARCH_VERSATILE_PB
# ifdef machine_arch_type
#  undef machine_arch_type
#  define machine_arch_type	__machine_arch_type
# else
#  define machine_arch_type	MACH_TYPE_VERSATILE_PB
# endif
# define machine_is_versatile_pb()	(machine_arch_type == MACH_TYPE_VERSATILE_PB)
#else
# define machine_is_versatile_pb()	(0)
#endif

#ifdef CONFIG_MACH_KEV7A400
# ifdef machine_arch_type
#  undef machine_arch_type
#  define machine_arch_type	__machine_arch_type
# else
#  define machine_arch_type	MACH_TYPE_KEV7A400
# endif
# define machine_is_kev7a400()	(machine_arch_type == MACH_TYPE_KEV7A400)
#else
# define machine_is_kev7a400()	(0)
#endif

#ifdef CONFIG_MACH_LPD7A400
# ifdef machine_arch_type
#  undef machine_arch_type
#  define machine_arch_type	__machine_arch_type
# else
#  define machine_arch_type	MACH_TYPE_LPD7A400
# endif
# define machine_is_lpd7a400()	(machine_arch_type == MACH_TYPE_LPD7A400)
#else
# define machine_is_lpd7a400()	(0)
#endif

#ifdef CONFIG_MACH_LPD7A404
# ifdef machine_arch_type
#  undef machine_arch_type
#  define machine_arch_type	__machine_arch_type
# else
#  define machine_arch_type	MACH_TYPE_LPD7A404
# endif
# define machine_is_lpd7a404()	(machine_arch_type == MACH_TYPE_LPD7A404)
#else
# define machine_is_lpd7a404()	(0)
#endif

#ifdef CONFIG_MACH_CSB337
# ifdef machine_arch_type
#  undef machine_arch_type
#  define machine_arch_type	__machine_arch_type
# else
#  define machine_arch_type	MACH_TYPE_CSB337
# endif
# define machine_is_csb337()	(machine_arch_type == MACH_TYPE_CSB337)
#else
# define machine_is_csb337()	(0)
#endif

#ifdef CONFIG_MACH_MAINSTONE
# ifdef machine_arch_type
#  undef machine_arch_type
#  define machine_arch_type	__machine_arch_type
# else
#  define machine_arch_type	MACH_TYPE_MAINSTONE
# endif
# define machine_is_mainstone()	(machine_arch_type == MACH_TYPE_MAINSTONE)
#else
# define machine_is_mainstone()	(0)
#endif

#ifdef CONFIG_MACH_XCEP
# ifdef machine_arch_type
#  undef machine_arch_type
#  define machine_arch_type	__machine_arch_type
# else
#  define machine_arch_type	MACH_TYPE_XCEP
# endif
# define machine_is_xcep()	(machine_arch_type == MACH_TYPE_XCEP)
#else
# define machine_is_xcep()	(0)
#endif

#ifdef CONFIG_MACH_ARCOM_VULCAN
# ifdef machine_arch_type
#  undef machine_arch_type
#  define machine_arch_type	__machine_arch_type
# else
#  define machine_arch_type	MACH_TYPE_ARCOM_VULCAN
# endif
# define machine_is_arcom_vulcan()	(machine_arch_type == MACH_TYPE_ARCOM_VULCAN)
#else
# define machine_is_arcom_vulcan()	(0)
#endif

#ifdef CONFIG_MACH_NOMADIK
# ifdef machine_arch_type
#  undef machine_arch_type
#  define machine_arch_type	__machine_arch_type
# else
#  define machine_arch_type	MACH_TYPE_NOMADIK
# endif
# define machine_is_nomadik()	(machine_arch_type == MACH_TYPE_NOMADIK)
#else
# define machine_is_nomadik()	(0)
#endif

#ifdef CONFIG_MACH_CORGI
# ifdef machine_arch_type
#  undef machine_arch_type
#  define machine_arch_type	__machine_arch_type
# else
#  define machine_arch_type	MACH_TYPE_CORGI
# endif
# define machine_is_corgi()	(machine_arch_type == MACH_TYPE_CORGI)
#else
# define machine_is_corgi()	(0)
#endif

#ifdef CONFIG_MACH_POODLE
# ifdef machine_arch_type
#  undef machine_arch_type
#  define machine_arch_type	__machine_arch_type
# else
#  define machine_arch_type	MACH_TYPE_POODLE
# endif
# define machine_is_poodle()	(machine_arch_type == MACH_TYPE_POODLE)
#else
# define machine_is_poodle()	(0)
#endif

#ifdef CONFIG_MACH_ARMCORE
# ifdef machine_arch_type
#  undef machine_arch_type
#  define machine_arch_type	__machine_arch_type
# else
#  define machine_arch_type	MACH_TYPE_ARMCORE
# endif
# define machine_is_armcore()	(machine_arch_type == MACH_TYPE_ARMCORE)
#else
# define machine_is_armcore()	(0)
#endif

#ifdef CONFIG_MACH_MX31ADS
# ifdef machine_arch_type
#  undef machine_arch_type
#  define machine_arch_type	__machine_arch_type
# else
#  define machine_arch_type	MACH_TYPE_MX31ADS
# endif
# define machine_is_mx31ads()	(machine_arch_type == MACH_TYPE_MX31ADS)
#else
# define machine_is_mx31ads()	(0)
#endif

#ifdef CONFIG_MACH_HIMALAYA
# ifdef machine_arch_type
#  undef machine_arch_type
#  define machine_arch_type	__machine_arch_type
# else
#  define machine_arch_type	MACH_TYPE_HIMALAYA
# endif
# define machine_is_himalaya()	(machine_arch_type == MACH_TYPE_HIMALAYA)
#else
# define machine_is_himalaya()	(0)
#endif

#ifdef CONFIG_MACH_EDB9312
# ifdef machine_arch_type
#  undef machine_arch_type
#  define machine_arch_type	__machine_arch_type
# else
#  define machine_arch_type	MACH_TYPE_EDB9312
# endif
# define machine_is_edb9312()	(machine_arch_type == MACH_TYPE_EDB9312)
#else
# define machine_is_edb9312()	(0)
#endif

#ifdef CONFIG_MACH_OMAP_GENERIC
# ifdef machine_arch_type
#  undef machine_arch_type
#  define machine_arch_type	__machine_arch_type
# else
#  define machine_arch_type	MACH_TYPE_OMAP_GENERIC
# endif
# define machine_is_omap_generic()	(machine_arch_type == MACH_TYPE_OMAP_GENERIC)
#else
# define machine_is_omap_generic()	(0)
#endif

#ifdef CONFIG_MACH_EDB9301
# ifdef machine_arch_type
#  undef machine_arch_type
#  define machine_arch_type	__machine_arch_type
# else
#  define machine_arch_type	MACH_TYPE_EDB9301
# endif
# define machine_is_edb9301()	(machine_arch_type == MACH_TYPE_EDB9301)
#else
# define machine_is_edb9301()	(0)
#endif

#ifdef CONFIG_MACH_EDB9315
# ifdef machine_arch_type
#  undef machine_arch_type
#  define machine_arch_type	__machine_arch_type
# else
#  define machine_arch_type	MACH_TYPE_EDB9315
# endif
# define machine_is_edb9315()	(machine_arch_type == MACH_TYPE_EDB9315)
#else
# define machine_is_edb9315()	(0)
#endif

#ifdef CONFIG_MACH_VR1000
# ifdef machine_arch_type
#  undef machine_arch_type
#  define machine_arch_type	__machine_arch_type
# else
#  define machine_arch_type	MACH_TYPE_VR1000
# endif
# define machine_is_vr1000()	(machine_arch_type == MACH_TYPE_VR1000)
#else
# define machine_is_vr1000()	(0)
#endif

#ifdef CONFIG_MACH_OMAP_PERSEUS2
# ifdef machine_arch_type
#  undef machine_arch_type
#  define machine_arch_type	__machine_arch_type
# else
#  define machine_arch_type	MACH_TYPE_OMAP_PERSEUS2
# endif
# define machine_is_omap_perseus2()	(machine_arch_type == MACH_TYPE_OMAP_PERSEUS2)
#else
# define machine_is_omap_perseus2()	(0)
#endif

#ifdef CONFIG_MACH_E800
# ifdef machine_arch_type
#  undef machine_arch_type
#  define machine_arch_type	__machine_arch_type
# else
#  define machine_arch_type	MACH_TYPE_E800
# endif
# define machine_is_e800()	(machine_arch_type == MACH_TYPE_E800)
#else
# define machine_is_e800()	(0)
#endif

#ifdef CONFIG_MACH_E750
# ifdef machine_arch_type
#  undef machine_arch_type
#  define machine_arch_type	__machine_arch_type
# else
#  define machine_arch_type	MACH_TYPE_E750
# endif
# define machine_is_e750()	(machine_arch_type == MACH_TYPE_E750)
#else
# define machine_is_e750()	(0)
#endif

#ifdef CONFIG_MACH_SCB9328
# ifdef machine_arch_type
#  undef machine_arch_type
#  define machine_arch_type	__machine_arch_type
# else
#  define machine_arch_type	MACH_TYPE_SCB9328
# endif
# define machine_is_scb9328()	(machine_arch_type == MACH_TYPE_SCB9328)
#else
# define machine_is_scb9328()	(0)
#endif

#ifdef CONFIG_MACH_OMAP_H3
# ifdef machine_arch_type
#  undef machine_arch_type
#  define machine_arch_type	__machine_arch_type
# else
#  define machine_arch_type	MACH_TYPE_OMAP_H3
# endif
# define machine_is_omap_h3()	(machine_arch_type == MACH_TYPE_OMAP_H3)
#else
# define machine_is_omap_h3()	(0)
#endif

#ifdef CONFIG_MACH_OMAP_H4
# ifdef machine_arch_type
#  undef machine_arch_type
#  define machine_arch_type	__machine_arch_type
# else
#  define machine_arch_type	MACH_TYPE_OMAP_H4
# endif
# define machine_is_omap_h4()	(machine_arch_type == MACH_TYPE_OMAP_H4)
#else
# define machine_is_omap_h4()	(0)
#endif

#ifdef CONFIG_MACH_OMAP_OSK
# ifdef machine_arch_type
#  undef machine_arch_type
#  define machine_arch_type	__machine_arch_type
# else
#  define machine_arch_type	MACH_TYPE_OMAP_OSK
# endif
# define machine_is_omap_osk()	(machine_arch_type == MACH_TYPE_OMAP_OSK)
#else
# define machine_is_omap_osk()	(0)
#endif

#ifdef CONFIG_MACH_TOSA
# ifdef machine_arch_type
#  undef machine_arch_type
#  define machine_arch_type	__machine_arch_type
# else
#  define machine_arch_type	MACH_TYPE_TOSA
# endif
# define machine_is_tosa()	(machine_arch_type == MACH_TYPE_TOSA)
#else
# define machine_is_tosa()	(0)
#endif

#ifdef CONFIG_MACH_AVILA
# ifdef machine_arch_type
#  undef machine_arch_type
#  define machine_arch_type	__machine_arch_type
# else
#  define machine_arch_type	MACH_TYPE_AVILA
# endif
# define machine_is_avila()	(machine_arch_type == MACH_TYPE_AVILA)
#else
# define machine_is_avila()	(0)
#endif

#ifdef CONFIG_MACH_EDB9302
# ifdef machine_arch_type
#  undef machine_arch_type
#  define machine_arch_type	__machine_arch_type
# else
#  define machine_arch_type	MACH_TYPE_EDB9302
# endif
# define machine_is_edb9302()	(machine_arch_type == MACH_TYPE_EDB9302)
#else
# define machine_is_edb9302()	(0)
#endif

#ifdef CONFIG_MACH_HUSKY
# ifdef machine_arch_type
#  undef machine_arch_type
#  define machine_arch_type	__machine_arch_type
# else
#  define machine_arch_type	MACH_TYPE_HUSKY
# endif
# define machine_is_husky()	(machine_arch_type == MACH_TYPE_HUSKY)
#else
# define machine_is_husky()	(0)
#endif

#ifdef CONFIG_MACH_SHEPHERD
# ifdef machine_arch_type
#  undef machine_arch_type
#  define machine_arch_type	__machine_arch_type
# else
#  define machine_arch_type	MACH_TYPE_SHEPHERD
# endif
# define machine_is_shepherd()	(machine_arch_type == MACH_TYPE_SHEPHERD)
#else
# define machine_is_shepherd()	(0)
#endif

#ifdef CONFIG_MACH_H4700
# ifdef machine_arch_type
#  undef machine_arch_type
#  define machine_arch_type	__machine_arch_type
# else
#  define machine_arch_type	MACH_TYPE_H4700
# endif
# define machine_is_h4700()	(machine_arch_type == MACH_TYPE_H4700)
#else
# define machine_is_h4700()	(0)
#endif

#ifdef CONFIG_MACH_RX3715
# ifdef machine_arch_type
#  undef machine_arch_type
#  define machine_arch_type	__machine_arch_type
# else
#  define machine_arch_type	MACH_TYPE_RX3715
# endif
# define machine_is_rx3715()	(machine_arch_type == MACH_TYPE_RX3715)
#else
# define machine_is_rx3715()	(0)
#endif

#ifdef CONFIG_MACH_NSLU2
# ifdef machine_arch_type
#  undef machine_arch_type
#  define machine_arch_type	__machine_arch_type
# else
#  define machine_arch_type	MACH_TYPE_NSLU2
# endif
# define machine_is_nslu2()	(machine_arch_type == MACH_TYPE_NSLU2)
#else
# define machine_is_nslu2()	(0)
#endif

#ifdef CONFIG_MACH_E400
# ifdef machine_arch_type
#  undef machine_arch_type
#  define machine_arch_type	__machine_arch_type
# else
#  define machine_arch_type	MACH_TYPE_E400
# endif
# define machine_is_e400()	(machine_arch_type == MACH_TYPE_E400)
#else
# define machine_is_e400()	(0)
#endif

#ifdef CONFIG_MACH_IXDPG425
# ifdef machine_arch_type
#  undef machine_arch_type
#  define machine_arch_type	__machine_arch_type
# else
#  define machine_arch_type	MACH_TYPE_IXDPG425
# endif
# define machine_is_ixdpg425()	(machine_arch_type == MACH_TYPE_IXDPG425)
#else
# define machine_is_ixdpg425()	(0)
#endif

#ifdef CONFIG_MACH_VERSATILE_AB
# ifdef machine_arch_type
#  undef machine_arch_type
#  define machine_arch_type	__machine_arch_type
# else
#  define machine_arch_type	MACH_TYPE_VERSATILE_AB
# endif
# define machine_is_versatile_ab()	(machine_arch_type == MACH_TYPE_VERSATILE_AB)
#else
# define machine_is_versatile_ab()	(0)
#endif

#ifdef CONFIG_MACH_EDB9307
# ifdef machine_arch_type
#  undef machine_arch_type
#  define machine_arch_type	__machine_arch_type
# else
#  define machine_arch_type	MACH_TYPE_EDB9307
# endif
# define machine_is_edb9307()	(machine_arch_type == MACH_TYPE_EDB9307)
#else
# define machine_is_edb9307()	(0)
#endif

#ifdef CONFIG_MACH_KB9200
# ifdef machine_arch_type
#  undef machine_arch_type
#  define machine_arch_type	__machine_arch_type
# else
#  define machine_arch_type	MACH_TYPE_KB9200
# endif
# define machine_is_kb9200()	(machine_arch_type == MACH_TYPE_KB9200)
#else
# define machine_is_kb9200()	(0)
#endif

#ifdef CONFIG_MACH_SX1
# ifdef machine_arch_type
#  undef machine_arch_type
#  define machine_arch_type	__machine_arch_type
# else
#  define machine_arch_type	MACH_TYPE_SX1
# endif
# define machine_is_sx1()	(machine_arch_type == MACH_TYPE_SX1)
#else
# define machine_is_sx1()	(0)
#endif

#ifdef CONFIG_MACH_IXDP465
# ifdef machine_arch_type
#  undef machine_arch_type
#  define machine_arch_type	__machine_arch_type
# else
#  define machine_arch_type	MACH_TYPE_IXDP465
# endif
# define machine_is_ixdp465()	(machine_arch_type == MACH_TYPE_IXDP465)
#else
# define machine_is_ixdp465()	(0)
#endif

#ifdef CONFIG_MACH_IXDP2351
# ifdef machine_arch_type
#  undef machine_arch_type
#  define machine_arch_type	__machine_arch_type
# else
#  define machine_arch_type	MACH_TYPE_IXDP2351
# endif
# define machine_is_ixdp2351()	(machine_arch_type == MACH_TYPE_IXDP2351)
#else
# define machine_is_ixdp2351()	(0)
#endif

#ifdef CONFIG_MACH_IQ80332
# ifdef machine_arch_type
#  undef machine_arch_type
#  define machine_arch_type	__machine_arch_type
# else
#  define machine_arch_type	MACH_TYPE_IQ80332
# endif
# define machine_is_iq80332()	(machine_arch_type == MACH_TYPE_IQ80332)
#else
# define machine_is_iq80332()	(0)
#endif

#ifdef CONFIG_MACH_GTWX5715
# ifdef machine_arch_type
#  undef machine_arch_type
#  define machine_arch_type	__machine_arch_type
# else
#  define machine_arch_type	MACH_TYPE_GTWX5715
# endif
# define machine_is_gtwx5715()	(machine_arch_type == MACH_TYPE_GTWX5715)
#else
# define machine_is_gtwx5715()	(0)
#endif

#ifdef CONFIG_MACH_CSB637
# ifdef machine_arch_type
#  undef machine_arch_type
#  define machine_arch_type	__machine_arch_type
# else
#  define machine_arch_type	MACH_TYPE_CSB637
# endif
# define machine_is_csb637()	(machine_arch_type == MACH_TYPE_CSB637)
#else
# define machine_is_csb637()	(0)
#endif

#ifdef CONFIG_MACH_N30
# ifdef machine_arch_type
#  undef machine_arch_type
#  define machine_arch_type	__machine_arch_type
# else
#  define machine_arch_type	MACH_TYPE_N30
# endif
# define machine_is_n30()	(machine_arch_type == MACH_TYPE_N30)
#else
# define machine_is_n30()	(0)
#endif

#ifdef CONFIG_MACH_NEC_MP900
# ifdef machine_arch_type
#  undef machine_arch_type
#  define machine_arch_type	__machine_arch_type
# else
#  define machine_arch_type	MACH_TYPE_NEC_MP900
# endif
# define machine_is_nec_mp900()	(machine_arch_type == MACH_TYPE_NEC_MP900)
#else
# define machine_is_nec_mp900()	(0)
#endif

#ifdef CONFIG_MACH_KAFA
# ifdef machine_arch_type
#  undef machine_arch_type
#  define machine_arch_type	__machine_arch_type
# else
#  define machine_arch_type	MACH_TYPE_KAFA
# endif
# define machine_is_kafa()	(machine_arch_type == MACH_TYPE_KAFA)
#else
# define machine_is_kafa()	(0)
#endif

#ifdef CONFIG_MACH_TS72XX
# ifdef machine_arch_type
#  undef machine_arch_type
#  define machine_arch_type	__machine_arch_type
# else
#  define machine_arch_type	MACH_TYPE_TS72XX
# endif
# define machine_is_ts72xx()	(machine_arch_type == MACH_TYPE_TS72XX)
#else
# define machine_is_ts72xx()	(0)
#endif

#ifdef CONFIG_MACH_OTOM
# ifdef machine_arch_type
#  undef machine_arch_type
#  define machine_arch_type	__machine_arch_type
# else
#  define machine_arch_type	MACH_TYPE_OTOM
# endif
# define machine_is_otom()	(machine_arch_type == MACH_TYPE_OTOM)
#else
# define machine_is_otom()	(0)
#endif

#ifdef CONFIG_MACH_NEXCODER_2440
# ifdef machine_arch_type
#  undef machine_arch_type
#  define machine_arch_type	__machine_arch_type
# else
#  define machine_arch_type	MACH_TYPE_NEXCODER_2440
# endif
# define machine_is_nexcoder_2440()	(machine_arch_type == MACH_TYPE_NEXCODER_2440)
#else
# define machine_is_nexcoder_2440()	(0)
#endif

#ifdef CONFIG_MACH_ECO920
# ifdef machine_arch_type
#  undef machine_arch_type
#  define machine_arch_type	__machine_arch_type
# else
#  define machine_arch_type	MACH_TYPE_ECO920
# endif
# define machine_is_eco920()	(machine_arch_type == MACH_TYPE_ECO920)
#else
# define machine_is_eco920()	(0)
#endif

#ifdef CONFIG_MACH_ROADRUNNER
# ifdef machine_arch_type
#  undef machine_arch_type
#  define machine_arch_type	__machine_arch_type
# else
#  define machine_arch_type	MACH_TYPE_ROADRUNNER
# endif
# define machine_is_roadrunner()	(machine_arch_type == MACH_TYPE_ROADRUNNER)
#else
# define machine_is_roadrunner()	(0)
#endif

#ifdef CONFIG_MACH_AT91RM9200EK
# ifdef machine_arch_type
#  undef machine_arch_type
#  define machine_arch_type	__machine_arch_type
# else
#  define machine_arch_type	MACH_TYPE_AT91RM9200EK
# endif
# define machine_is_at91rm9200ek()	(machine_arch_type == MACH_TYPE_AT91RM9200EK)
#else
# define machine_is_at91rm9200ek()	(0)
#endif

#ifdef CONFIG_MACH_SPITZ
# ifdef machine_arch_type
#  undef machine_arch_type
#  define machine_arch_type	__machine_arch_type
# else
#  define machine_arch_type	MACH_TYPE_SPITZ
# endif
# define machine_is_spitz()	(machine_arch_type == MACH_TYPE_SPITZ)
#else
# define machine_is_spitz()	(0)
#endif

#ifdef CONFIG_MACH_ADSSPHERE
# ifdef machine_arch_type
#  undef machine_arch_type
#  define machine_arch_type	__machine_arch_type
# else
#  define machine_arch_type	MACH_TYPE_ADSSPHERE
# endif
# define machine_is_adssphere()	(machine_arch_type == MACH_TYPE_ADSSPHERE)
#else
# define machine_is_adssphere()	(0)
#endif

#ifdef CONFIG_MACH_COLIBRI
# ifdef machine_arch_type
#  undef machine_arch_type
#  define machine_arch_type	__machine_arch_type
# else
#  define machine_arch_type	MACH_TYPE_COLIBRI
# endif
# define machine_is_colibri()	(machine_arch_type == MACH_TYPE_COLIBRI)
#else
# define machine_is_colibri()	(0)
#endif

#ifdef CONFIG_MACH_GATEWAY7001
# ifdef machine_arch_type
#  undef machine_arch_type
#  define machine_arch_type	__machine_arch_type
# else
#  define machine_arch_type	MACH_TYPE_GATEWAY7001
# endif
# define machine_is_gateway7001()	(machine_arch_type == MACH_TYPE_GATEWAY7001)
#else
# define machine_is_gateway7001()	(0)
#endif

#ifdef CONFIG_MACH_PCM027
# ifdef machine_arch_type
#  undef machine_arch_type
#  define machine_arch_type	__machine_arch_type
# else
#  define machine_arch_type	MACH_TYPE_PCM027
# endif
# define machine_is_pcm027()	(machine_arch_type == MACH_TYPE_PCM027)
#else
# define machine_is_pcm027()	(0)
#endif

#ifdef CONFIG_MACH_ANUBIS
# ifdef machine_arch_type
#  undef machine_arch_type
#  define machine_arch_type	__machine_arch_type
# else
#  define machine_arch_type	MACH_TYPE_ANUBIS
# endif
# define machine_is_anubis()	(machine_arch_type == MACH_TYPE_ANUBIS)
#else
# define machine_is_anubis()	(0)
#endif

#ifdef CONFIG_MACH_AKITA
# ifdef machine_arch_type
#  undef machine_arch_type
#  define machine_arch_type	__machine_arch_type
# else
#  define machine_arch_type	MACH_TYPE_AKITA
# endif
# define machine_is_akita()	(machine_arch_type == MACH_TYPE_AKITA)
#else
# define machine_is_akita()	(0)
#endif

#ifdef CONFIG_MACH_E330
# ifdef machine_arch_type
#  undef machine_arch_type
#  define machine_arch_type	__machine_arch_type
# else
#  define machine_arch_type	MACH_TYPE_E330
# endif
# define machine_is_e330()	(machine_arch_type == MACH_TYPE_E330)
#else
# define machine_is_e330()	(0)
#endif

#ifdef CONFIG_MACH_NOKIA770
# ifdef machine_arch_type
#  undef machine_arch_type
#  define machine_arch_type	__machine_arch_type
# else
#  define machine_arch_type	MACH_TYPE_NOKIA770
# endif
# define machine_is_nokia770()	(machine_arch_type == MACH_TYPE_NOKIA770)
#else
# define machine_is_nokia770()	(0)
#endif

#ifdef CONFIG_MACH_CARMEVA
# ifdef machine_arch_type
#  undef machine_arch_type
#  define machine_arch_type	__machine_arch_type
# else
#  define machine_arch_type	MACH_TYPE_CARMEVA
# endif
# define machine_is_carmeva()	(machine_arch_type == MACH_TYPE_CARMEVA)
#else
# define machine_is_carmeva()	(0)
#endif

#ifdef CONFIG_MACH_EDB9315A
# ifdef machine_arch_type
#  undef machine_arch_type
#  define machine_arch_type	__machine_arch_type
# else
#  define machine_arch_type	MACH_TYPE_EDB9315A
# endif
# define machine_is_edb9315a()	(machine_arch_type == MACH_TYPE_EDB9315A)
#else
# define machine_is_edb9315a()	(0)
#endif

#ifdef CONFIG_MACH_STARGATE2
# ifdef machine_arch_type
#  undef machine_arch_type
#  define machine_arch_type	__machine_arch_type
# else
#  define machine_arch_type	MACH_TYPE_STARGATE2
# endif
# define machine_is_stargate2()	(machine_arch_type == MACH_TYPE_STARGATE2)
#else
# define machine_is_stargate2()	(0)
#endif

#ifdef CONFIG_MACH_INTELMOTE2
# ifdef machine_arch_type
#  undef machine_arch_type
#  define machine_arch_type	__machine_arch_type
# else
#  define machine_arch_type	MACH_TYPE_INTELMOTE2
# endif
# define machine_is_intelmote2()	(machine_arch_type == MACH_TYPE_INTELMOTE2)
#else
# define machine_is_intelmote2()	(0)
#endif

#ifdef CONFIG_MACH_TRIZEPS4
# ifdef machine_arch_type
#  undef machine_arch_type
#  define machine_arch_type	__machine_arch_type
# else
#  define machine_arch_type	MACH_TYPE_TRIZEPS4
# endif
# define machine_is_trizeps4()	(machine_arch_type == MACH_TYPE_TRIZEPS4)
#else
# define machine_is_trizeps4()	(0)
#endif

#ifdef CONFIG_MACH_PNX4008
# ifdef machine_arch_type
#  undef machine_arch_type
#  define machine_arch_type	__machine_arch_type
# else
#  define machine_arch_type	MACH_TYPE_PNX4008
# endif
# define machine_is_pnx4008()	(machine_arch_type == MACH_TYPE_PNX4008)
#else
# define machine_is_pnx4008()	(0)
#endif

#ifdef CONFIG_MACH_CPUAT91
# ifdef machine_arch_type
#  undef machine_arch_type
#  define machine_arch_type	__machine_arch_type
# else
#  define machine_arch_type	MACH_TYPE_CPUAT91
# endif
# define machine_is_cpuat91()	(machine_arch_type == MACH_TYPE_CPUAT91)
#else
# define machine_is_cpuat91()	(0)
#endif

#ifdef CONFIG_MACH_IQ81340SC
# ifdef machine_arch_type
#  undef machine_arch_type
#  define machine_arch_type	__machine_arch_type
# else
#  define machine_arch_type	MACH_TYPE_IQ81340SC
# endif
# define machine_is_iq81340sc()	(machine_arch_type == MACH_TYPE_IQ81340SC)
#else
# define machine_is_iq81340sc()	(0)
#endif

#ifdef CONFIG_MACH_IQ81340MC
# ifdef machine_arch_type
#  undef machine_arch_type
#  define machine_arch_type	__machine_arch_type
# else
#  define machine_arch_type	MACH_TYPE_IQ81340MC
# endif
# define machine_is_iq81340mc()	(machine_arch_type == MACH_TYPE_IQ81340MC)
#else
# define machine_is_iq81340mc()	(0)
#endif

#ifdef CONFIG_MACH_MICRO9
# ifdef machine_arch_type
#  undef machine_arch_type
#  define machine_arch_type	__machine_arch_type
# else
#  define machine_arch_type	MACH_TYPE_MICRO9
# endif
# define machine_is_micro9()	(machine_arch_type == MACH_TYPE_MICRO9)
#else
# define machine_is_micro9()	(0)
#endif

#ifdef CONFIG_MACH_MICRO9L
# ifdef machine_arch_type
#  undef machine_arch_type
#  define machine_arch_type	__machine_arch_type
# else
#  define machine_arch_type	MACH_TYPE_MICRO9L
# endif
# define machine_is_micro9l()	(machine_arch_type == MACH_TYPE_MICRO9L)
#else
# define machine_is_micro9l()	(0)
#endif

#ifdef CONFIG_MACH_OMAP_PALMTE
# ifdef machine_arch_type
#  undef machine_arch_type
#  define machine_arch_type	__machine_arch_type
# else
#  define machine_arch_type	MACH_TYPE_OMAP_PALMTE
# endif
# define machine_is_omap_palmte()	(machine_arch_type == MACH_TYPE_OMAP_PALMTE)
#else
# define machine_is_omap_palmte()	(0)
#endif

#ifdef CONFIG_MACH_REALVIEW_EB
# ifdef machine_arch_type
#  undef machine_arch_type
#  define machine_arch_type	__machine_arch_type
# else
#  define machine_arch_type	MACH_TYPE_REALVIEW_EB
# endif
# define machine_is_realview_eb()	(machine_arch_type == MACH_TYPE_REALVIEW_EB)
#else
# define machine_is_realview_eb()	(0)
#endif

#ifdef CONFIG_MACH_BORZOI
# ifdef machine_arch_type
#  undef machine_arch_type
#  define machine_arch_type	__machine_arch_type
# else
#  define machine_arch_type	MACH_TYPE_BORZOI
# endif
# define machine_is_borzoi()	(machine_arch_type == MACH_TYPE_BORZOI)
#else
# define machine_is_borzoi()	(0)
#endif

#ifdef CONFIG_MACH_PALMLD
# ifdef machine_arch_type
#  undef machine_arch_type
#  define machine_arch_type	__machine_arch_type
# else
#  define machine_arch_type	MACH_TYPE_PALMLD
# endif
# define machine_is_palmld()	(machine_arch_type == MACH_TYPE_PALMLD)
#else
# define machine_is_palmld()	(0)
#endif

#ifdef CONFIG_MACH_IXDP28X5
# ifdef machine_arch_type
#  undef machine_arch_type
#  define machine_arch_type	__machine_arch_type
# else
#  define machine_arch_type	MACH_TYPE_IXDP28X5
# endif
# define machine_is_ixdp28x5()	(machine_arch_type == MACH_TYPE_IXDP28X5)
#else
# define machine_is_ixdp28x5()	(0)
#endif

#ifdef CONFIG_MACH_OMAP_PALMTT
# ifdef machine_arch_type
#  undef machine_arch_type
#  define machine_arch_type	__machine_arch_type
# else
#  define machine_arch_type	MACH_TYPE_OMAP_PALMTT
# endif
# define machine_is_omap_palmtt()	(machine_arch_type == MACH_TYPE_OMAP_PALMTT)
#else
# define machine_is_omap_palmtt()	(0)
#endif

#ifdef CONFIG_MACH_ARCOM_ZEUS
# ifdef machine_arch_type
#  undef machine_arch_type
#  define machine_arch_type	__machine_arch_type
# else
#  define machine_arch_type	MACH_TYPE_ARCOM_ZEUS
# endif
# define machine_is_arcom_zeus()	(machine_arch_type == MACH_TYPE_ARCOM_ZEUS)
#else
# define machine_is_arcom_zeus()	(0)
#endif

#ifdef CONFIG_MACH_OSIRIS
# ifdef machine_arch_type
#  undef machine_arch_type
#  define machine_arch_type	__machine_arch_type
# else
#  define machine_arch_type	MACH_TYPE_OSIRIS
# endif
# define machine_is_osiris()	(machine_arch_type == MACH_TYPE_OSIRIS)
#else
# define machine_is_osiris()	(0)
#endif

#ifdef CONFIG_MACH_PALMTE2
# ifdef machine_arch_type
#  undef machine_arch_type
#  define machine_arch_type	__machine_arch_type
# else
#  define machine_arch_type	MACH_TYPE_PALMTE2
# endif
# define machine_is_palmte2()	(machine_arch_type == MACH_TYPE_PALMTE2)
#else
# define machine_is_palmte2()	(0)
#endif

#ifdef CONFIG_MACH_MX27ADS
# ifdef machine_arch_type
#  undef machine_arch_type
#  define machine_arch_type	__machine_arch_type
# else
#  define machine_arch_type	MACH_TYPE_MX27ADS
# endif
# define machine_is_mx27ads()	(machine_arch_type == MACH_TYPE_MX27ADS)
#else
# define machine_is_mx27ads()	(0)
#endif

#ifdef CONFIG_MACH_AT91SAM9261EK
# ifdef machine_arch_type
#  undef machine_arch_type
#  define machine_arch_type	__machine_arch_type
# else
#  define machine_arch_type	MACH_TYPE_AT91SAM9261EK
# endif
# define machine_is_at91sam9261ek()	(machine_arch_type == MACH_TYPE_AT91SAM9261EK)
#else
# define machine_is_at91sam9261ek()	(0)
#endif

#ifdef CONFIG_MACH_LOFT
# ifdef machine_arch_type
#  undef machine_arch_type
#  define machine_arch_type	__machine_arch_type
# else
#  define machine_arch_type	MACH_TYPE_LOFT
# endif
# define machine_is_loft()	(machine_arch_type == MACH_TYPE_LOFT)
#else
# define machine_is_loft()	(0)
#endif

#ifdef CONFIG_MACH_MX21ADS
# ifdef machine_arch_type
#  undef machine_arch_type
#  define machine_arch_type	__machine_arch_type
# else
#  define machine_arch_type	MACH_TYPE_MX21ADS
# endif
# define machine_is_mx21ads()	(machine_arch_type == MACH_TYPE_MX21ADS)
#else
# define machine_is_mx21ads()	(0)
#endif

#ifdef CONFIG_MACH_AMS_DELTA
# ifdef machine_arch_type
#  undef machine_arch_type
#  define machine_arch_type	__machine_arch_type
# else
#  define machine_arch_type	MACH_TYPE_AMS_DELTA
# endif
# define machine_is_ams_delta()	(machine_arch_type == MACH_TYPE_AMS_DELTA)
#else
# define machine_is_ams_delta()	(0)
#endif

#ifdef CONFIG_MACH_NAS100D
# ifdef machine_arch_type
#  undef machine_arch_type
#  define machine_arch_type	__machine_arch_type
# else
#  define machine_arch_type	MACH_TYPE_NAS100D
# endif
# define machine_is_nas100d()	(machine_arch_type == MACH_TYPE_NAS100D)
#else
# define machine_is_nas100d()	(0)
#endif

#ifdef CONFIG_MACH_MAGICIAN
# ifdef machine_arch_type
#  undef machine_arch_type
#  define machine_arch_type	__machine_arch_type
# else
#  define machine_arch_type	MACH_TYPE_MAGICIAN
# endif
# define machine_is_magician()	(machine_arch_type == MACH_TYPE_MAGICIAN)
#else
# define machine_is_magician()	(0)
#endif

#ifdef CONFIG_MACH_NXDKN
# ifdef machine_arch_type
#  undef machine_arch_type
#  define machine_arch_type	__machine_arch_type
# else
#  define machine_arch_type	MACH_TYPE_NXDKN
# endif
# define machine_is_nxdkn()	(machine_arch_type == MACH_TYPE_NXDKN)
#else
# define machine_is_nxdkn()	(0)
#endif

#ifdef CONFIG_MACH_PALMTX
# ifdef machine_arch_type
#  undef machine_arch_type
#  define machine_arch_type	__machine_arch_type
# else
#  define machine_arch_type	MACH_TYPE_PALMTX
# endif
# define machine_is_palmtx()	(machine_arch_type == MACH_TYPE_PALMTX)
#else
# define machine_is_palmtx()	(0)
#endif

#ifdef CONFIG_MACH_S3C2413
# ifdef machine_arch_type
#  undef machine_arch_type
#  define machine_arch_type	__machine_arch_type
# else
#  define machine_arch_type	MACH_TYPE_S3C2413
# endif
# define machine_is_s3c2413()	(machine_arch_type == MACH_TYPE_S3C2413)
#else
# define machine_is_s3c2413()	(0)
#endif

#ifdef CONFIG_MACH_WG302V2
# ifdef machine_arch_type
#  undef machine_arch_type
#  define machine_arch_type	__machine_arch_type
# else
#  define machine_arch_type	MACH_TYPE_WG302V2
# endif
# define machine_is_wg302v2()	(machine_arch_type == MACH_TYPE_WG302V2)
#else
# define machine_is_wg302v2()	(0)
#endif

#ifdef CONFIG_MACH_OMAP_2430SDP
# ifdef machine_arch_type
#  undef machine_arch_type
#  define machine_arch_type	__machine_arch_type
# else
#  define machine_arch_type	MACH_TYPE_OMAP_2430SDP
# endif
# define machine_is_omap_2430sdp()	(machine_arch_type == MACH_TYPE_OMAP_2430SDP)
#else
# define machine_is_omap_2430sdp()	(0)
#endif

#ifdef CONFIG_MACH_DAVINCI_EVM
# ifdef machine_arch_type
#  undef machine_arch_type
#  define machine_arch_type	__machine_arch_type
# else
#  define machine_arch_type	MACH_TYPE_DAVINCI_EVM
# endif
# define machine_is_davinci_evm()	(machine_arch_type == MACH_TYPE_DAVINCI_EVM)
#else
# define machine_is_davinci_evm()	(0)
#endif

#ifdef CONFIG_MACH_PALMZ72
# ifdef machine_arch_type
#  undef machine_arch_type
#  define machine_arch_type	__machine_arch_type
# else
#  define machine_arch_type	MACH_TYPE_PALMZ72
# endif
# define machine_is_palmz72()	(machine_arch_type == MACH_TYPE_PALMZ72)
#else
# define machine_is_palmz72()	(0)
#endif

#ifdef CONFIG_MACH_NXDB500
# ifdef machine_arch_type
#  undef machine_arch_type
#  define machine_arch_type	__machine_arch_type
# else
#  define machine_arch_type	MACH_TYPE_NXDB500
# endif
# define machine_is_nxdb500()	(machine_arch_type == MACH_TYPE_NXDB500)
#else
# define machine_is_nxdb500()	(0)
#endif

#ifdef CONFIG_MACH_PALMT5
# ifdef machine_arch_type
#  undef machine_arch_type
#  define machine_arch_type	__machine_arch_type
# else
#  define machine_arch_type	MACH_TYPE_PALMT5
# endif
# define machine_is_palmt5()	(machine_arch_type == MACH_TYPE_PALMT5)
#else
# define machine_is_palmt5()	(0)
#endif

#ifdef CONFIG_MACH_PALMTC
# ifdef machine_arch_type
#  undef machine_arch_type
#  define machine_arch_type	__machine_arch_type
# else
#  define machine_arch_type	MACH_TYPE_PALMTC
# endif
# define machine_is_palmtc()	(machine_arch_type == MACH_TYPE_PALMTC)
#else
# define machine_is_palmtc()	(0)
#endif

#ifdef CONFIG_MACH_OMAP_APOLLON
# ifdef machine_arch_type
#  undef machine_arch_type
#  define machine_arch_type	__machine_arch_type
# else
#  define machine_arch_type	MACH_TYPE_OMAP_APOLLON
# endif
# define machine_is_omap_apollon()	(machine_arch_type == MACH_TYPE_OMAP_APOLLON)
#else
# define machine_is_omap_apollon()	(0)
#endif

#ifdef CONFIG_MACH_ATEB9200
# ifdef machine_arch_type
#  undef machine_arch_type
#  define machine_arch_type	__machine_arch_type
# else
#  define machine_arch_type	MACH_TYPE_ATEB9200
# endif
# define machine_is_ateb9200()	(machine_arch_type == MACH_TYPE_ATEB9200)
#else
# define machine_is_ateb9200()	(0)
#endif

#ifdef CONFIG_MACH_N35
# ifdef machine_arch_type
#  undef machine_arch_type
#  define machine_arch_type	__machine_arch_type
# else
#  define machine_arch_type	MACH_TYPE_N35
# endif
# define machine_is_n35()	(machine_arch_type == MACH_TYPE_N35)
#else
# define machine_is_n35()	(0)
#endif

#ifdef CONFIG_MACH_LOGICPD_PXA270
# ifdef machine_arch_type
#  undef machine_arch_type
#  define machine_arch_type	__machine_arch_type
# else
#  define machine_arch_type	MACH_TYPE_LOGICPD_PXA270
# endif
# define machine_is_logicpd_pxa270()	(machine_arch_type == MACH_TYPE_LOGICPD_PXA270)
#else
# define machine_is_logicpd_pxa270()	(0)
#endif

#ifdef CONFIG_MACH_NXEB500HMI
# ifdef machine_arch_type
#  undef machine_arch_type
#  define machine_arch_type	__machine_arch_type
# else
#  define machine_arch_type	MACH_TYPE_NXEB500HMI
# endif
# define machine_is_nxeb500hmi()	(machine_arch_type == MACH_TYPE_NXEB500HMI)
#else
# define machine_is_nxeb500hmi()	(0)
#endif

#ifdef CONFIG_MACH_ESPRESSO
# ifdef machine_arch_type
#  undef machine_arch_type
#  define machine_arch_type	__machine_arch_type
# else
#  define machine_arch_type	MACH_TYPE_ESPRESSO
# endif
# define machine_is_espresso()	(machine_arch_type == MACH_TYPE_ESPRESSO)
#else
# define machine_is_espresso()	(0)
#endif

#ifdef CONFIG_MACH_RX1950
# ifdef machine_arch_type
#  undef machine_arch_type
#  define machine_arch_type	__machine_arch_type
# else
#  define machine_arch_type	MACH_TYPE_RX1950
# endif
# define machine_is_rx1950()	(machine_arch_type == MACH_TYPE_RX1950)
#else
# define machine_is_rx1950()	(0)
#endif

#ifdef CONFIG_MACH_GESBC9312
# ifdef machine_arch_type
#  undef machine_arch_type
#  define machine_arch_type	__machine_arch_type
# else
#  define machine_arch_type	MACH_TYPE_GESBC9312
# endif
# define machine_is_gesbc9312()	(machine_arch_type == MACH_TYPE_GESBC9312)
#else
# define machine_is_gesbc9312()	(0)
#endif

#ifdef CONFIG_MACH_PICOTUX2XX
# ifdef machine_arch_type
#  undef machine_arch_type
#  define machine_arch_type	__machine_arch_type
# else
#  define machine_arch_type	MACH_TYPE_PICOTUX2XX
# endif
# define machine_is_picotux2xx()	(machine_arch_type == MACH_TYPE_PICOTUX2XX)
#else
# define machine_is_picotux2xx()	(0)
#endif

#ifdef CONFIG_MACH_DSMG600
# ifdef machine_arch_type
#  undef machine_arch_type
#  define machine_arch_type	__machine_arch_type
# else
#  define machine_arch_type	MACH_TYPE_DSMG600
# endif
# define machine_is_dsmg600()	(machine_arch_type == MACH_TYPE_DSMG600)
#else
# define machine_is_dsmg600()	(0)
#endif

#ifdef CONFIG_MACH_OMAP_FSAMPLE
# ifdef machine_arch_type
#  undef machine_arch_type
#  define machine_arch_type	__machine_arch_type
# else
#  define machine_arch_type	MACH_TYPE_OMAP_FSAMPLE
# endif
# define machine_is_omap_fsample()	(machine_arch_type == MACH_TYPE_OMAP_FSAMPLE)
#else
# define machine_is_omap_fsample()	(0)
#endif

#ifdef CONFIG_MACH_SNAPPER_CL15
# ifdef machine_arch_type
#  undef machine_arch_type
#  define machine_arch_type	__machine_arch_type
# else
#  define machine_arch_type	MACH_TYPE_SNAPPER_CL15
# endif
# define machine_is_snapper_cl15()	(machine_arch_type == MACH_TYPE_SNAPPER_CL15)
#else
# define machine_is_snapper_cl15()	(0)
#endif

#ifdef CONFIG_MACH_OMAP_PALMZ71
# ifdef machine_arch_type
#  undef machine_arch_type
#  define machine_arch_type	__machine_arch_type
# else
#  define machine_arch_type	MACH_TYPE_OMAP_PALMZ71
# endif
# define machine_is_omap_palmz71()	(machine_arch_type == MACH_TYPE_OMAP_PALMZ71)
#else
# define machine_is_omap_palmz71()	(0)
#endif

#ifdef CONFIG_MACH_SMDK2412
# ifdef machine_arch_type
#  undef machine_arch_type
#  define machine_arch_type	__machine_arch_type
# else
#  define machine_arch_type	MACH_TYPE_SMDK2412
# endif
# define machine_is_smdk2412()	(machine_arch_type == MACH_TYPE_SMDK2412)
#else
# define machine_is_smdk2412()	(0)
#endif

#ifdef CONFIG_MACH_SMDK2413
# ifdef machine_arch_type
#  undef machine_arch_type
#  define machine_arch_type	__machine_arch_type
# else
#  define machine_arch_type	MACH_TYPE_SMDK2413
# endif
# define machine_is_smdk2413()	(machine_arch_type == MACH_TYPE_SMDK2413)
#else
# define machine_is_smdk2413()	(0)
#endif

#ifdef CONFIG_MACH_AML_M5900
# ifdef machine_arch_type
#  undef machine_arch_type
#  define machine_arch_type	__machine_arch_type
# else
#  define machine_arch_type	MACH_TYPE_AML_M5900
# endif
# define machine_is_aml_m5900()	(machine_arch_type == MACH_TYPE_AML_M5900)
#else
# define machine_is_aml_m5900()	(0)
#endif

#ifdef CONFIG_MACH_BALLOON3
# ifdef machine_arch_type
#  undef machine_arch_type
#  define machine_arch_type	__machine_arch_type
# else
#  define machine_arch_type	MACH_TYPE_BALLOON3
# endif
# define machine_is_balloon3()	(machine_arch_type == MACH_TYPE_BALLOON3)
#else
# define machine_is_balloon3()	(0)
#endif

#ifdef CONFIG_MACH_ECBAT91
# ifdef machine_arch_type
#  undef machine_arch_type
#  define machine_arch_type	__machine_arch_type
# else
#  define machine_arch_type	MACH_TYPE_ECBAT91
# endif
# define machine_is_ecbat91()	(machine_arch_type == MACH_TYPE_ECBAT91)
#else
# define machine_is_ecbat91()	(0)
#endif

#ifdef CONFIG_MACH_ONEARM
# ifdef machine_arch_type
#  undef machine_arch_type
#  define machine_arch_type	__machine_arch_type
# else
#  define machine_arch_type	MACH_TYPE_ONEARM
# endif
# define machine_is_onearm()	(machine_arch_type == MACH_TYPE_ONEARM)
#else
# define machine_is_onearm()	(0)
#endif

#ifdef CONFIG_MACH_SMDK2443
# ifdef machine_arch_type
#  undef machine_arch_type
#  define machine_arch_type	__machine_arch_type
# else
#  define machine_arch_type	MACH_TYPE_SMDK2443
# endif
# define machine_is_smdk2443()	(machine_arch_type == MACH_TYPE_SMDK2443)
#else
# define machine_is_smdk2443()	(0)
#endif

#ifdef CONFIG_MACH_FSG
# ifdef machine_arch_type
#  undef machine_arch_type
#  define machine_arch_type	__machine_arch_type
# else
#  define machine_arch_type	MACH_TYPE_FSG
# endif
# define machine_is_fsg()	(machine_arch_type == MACH_TYPE_FSG)
#else
# define machine_is_fsg()	(0)
#endif

#ifdef CONFIG_MACH_AT91SAM9260EK
# ifdef machine_arch_type
#  undef machine_arch_type
#  define machine_arch_type	__machine_arch_type
# else
#  define machine_arch_type	MACH_TYPE_AT91SAM9260EK
# endif
# define machine_is_at91sam9260ek()	(machine_arch_type == MACH_TYPE_AT91SAM9260EK)
#else
# define machine_is_at91sam9260ek()	(0)
#endif

#ifdef CONFIG_MACH_GLANTANK
# ifdef machine_arch_type
#  undef machine_arch_type
#  define machine_arch_type	__machine_arch_type
# else
#  define machine_arch_type	MACH_TYPE_GLANTANK
# endif
# define machine_is_glantank()	(machine_arch_type == MACH_TYPE_GLANTANK)
#else
# define machine_is_glantank()	(0)
#endif

#ifdef CONFIG_MACH_N2100
# ifdef machine_arch_type
#  undef machine_arch_type
#  define machine_arch_type	__machine_arch_type
# else
#  define machine_arch_type	MACH_TYPE_N2100
# endif
# define machine_is_n2100()	(machine_arch_type == MACH_TYPE_N2100)
#else
# define machine_is_n2100()	(0)
#endif

#ifdef CONFIG_MACH_QT2410
# ifdef machine_arch_type
#  undef machine_arch_type
#  define machine_arch_type	__machine_arch_type
# else
#  define machine_arch_type	MACH_TYPE_QT2410
# endif
# define machine_is_qt2410()	(machine_arch_type == MACH_TYPE_QT2410)
#else
# define machine_is_qt2410()	(0)
#endif

#ifdef CONFIG_MACH_KIXRP435
# ifdef machine_arch_type
#  undef machine_arch_type
#  define machine_arch_type	__machine_arch_type
# else
#  define machine_arch_type	MACH_TYPE_KIXRP435
# endif
# define machine_is_kixrp435()	(machine_arch_type == MACH_TYPE_KIXRP435)
#else
# define machine_is_kixrp435()	(0)
#endif

#ifdef CONFIG_MACH_CC9P9360DEV
# ifdef machine_arch_type
#  undef machine_arch_type
#  define machine_arch_type	__machine_arch_type
# else
#  define machine_arch_type	MACH_TYPE_CC9P9360DEV
# endif
# define machine_is_cc9p9360dev()	(machine_arch_type == MACH_TYPE_CC9P9360DEV)
#else
# define machine_is_cc9p9360dev()	(0)
#endif

#ifdef CONFIG_MACH_EDB9302A
# ifdef machine_arch_type
#  undef machine_arch_type
#  define machine_arch_type	__machine_arch_type
# else
#  define machine_arch_type	MACH_TYPE_EDB9302A
# endif
# define machine_is_edb9302a()	(machine_arch_type == MACH_TYPE_EDB9302A)
#else
# define machine_is_edb9302a()	(0)
#endif

#ifdef CONFIG_MACH_EDB9307A
# ifdef machine_arch_type
#  undef machine_arch_type
#  define machine_arch_type	__machine_arch_type
# else
#  define machine_arch_type	MACH_TYPE_EDB9307A
# endif
# define machine_is_edb9307a()	(machine_arch_type == MACH_TYPE_EDB9307A)
#else
# define machine_is_edb9307a()	(0)
#endif

#ifdef CONFIG_MACH_OMAP_3430SDP
# ifdef machine_arch_type
#  undef machine_arch_type
#  define machine_arch_type	__machine_arch_type
# else
#  define machine_arch_type	MACH_TYPE_OMAP_3430SDP
# endif
# define machine_is_omap_3430sdp()	(machine_arch_type == MACH_TYPE_OMAP_3430SDP)
#else
# define machine_is_omap_3430sdp()	(0)
#endif

#ifdef CONFIG_MACH_VSTMS
# ifdef machine_arch_type
#  undef machine_arch_type
#  define machine_arch_type	__machine_arch_type
# else
#  define machine_arch_type	MACH_TYPE_VSTMS
# endif
# define machine_is_vstms()	(machine_arch_type == MACH_TYPE_VSTMS)
#else
# define machine_is_vstms()	(0)
#endif

#ifdef CONFIG_MACH_MICRO9M
# ifdef machine_arch_type
#  undef machine_arch_type
#  define machine_arch_type	__machine_arch_type
# else
#  define machine_arch_type	MACH_TYPE_MICRO9M
# endif
# define machine_is_micro9m()	(machine_arch_type == MACH_TYPE_MICRO9M)
#else
# define machine_is_micro9m()	(0)
#endif

#ifdef CONFIG_MACH_BUG
# ifdef machine_arch_type
#  undef machine_arch_type
#  define machine_arch_type	__machine_arch_type
# else
#  define machine_arch_type	MACH_TYPE_BUG
# endif
# define machine_is_bug()	(machine_arch_type == MACH_TYPE_BUG)
#else
# define machine_is_bug()	(0)
#endif

#ifdef CONFIG_MACH_AT91SAM9263EK
# ifdef machine_arch_type
#  undef machine_arch_type
#  define machine_arch_type	__machine_arch_type
# else
#  define machine_arch_type	MACH_TYPE_AT91SAM9263EK
# endif
# define machine_is_at91sam9263ek()	(machine_arch_type == MACH_TYPE_AT91SAM9263EK)
#else
# define machine_is_at91sam9263ek()	(0)
#endif

#ifdef CONFIG_MACH_EM7210
# ifdef machine_arch_type
#  undef machine_arch_type
#  define machine_arch_type	__machine_arch_type
# else
#  define machine_arch_type	MACH_TYPE_EM7210
# endif
# define machine_is_em7210()	(machine_arch_type == MACH_TYPE_EM7210)
#else
# define machine_is_em7210()	(0)
#endif

#ifdef CONFIG_MACH_VPAC270
# ifdef machine_arch_type
#  undef machine_arch_type
#  define machine_arch_type	__machine_arch_type
# else
#  define machine_arch_type	MACH_TYPE_VPAC270
# endif
# define machine_is_vpac270()	(machine_arch_type == MACH_TYPE_VPAC270)
#else
# define machine_is_vpac270()	(0)
#endif

#ifdef CONFIG_MACH_TREO680
# ifdef machine_arch_type
#  undef machine_arch_type
#  define machine_arch_type	__machine_arch_type
# else
#  define machine_arch_type	MACH_TYPE_TREO680
# endif
# define machine_is_treo680()	(machine_arch_type == MACH_TYPE_TREO680)
#else
# define machine_is_treo680()	(0)
#endif

#ifdef CONFIG_MACH_ZYLONITE
# ifdef machine_arch_type
#  undef machine_arch_type
#  define machine_arch_type	__machine_arch_type
# else
#  define machine_arch_type	MACH_TYPE_ZYLONITE
# endif
# define machine_is_zylonite()	(machine_arch_type == MACH_TYPE_ZYLONITE)
#else
# define machine_is_zylonite()	(0)
#endif

#ifdef CONFIG_MACH_MX31LITE
# ifdef machine_arch_type
#  undef machine_arch_type
#  define machine_arch_type	__machine_arch_type
# else
#  define machine_arch_type	MACH_TYPE_MX31LITE
# endif
# define machine_is_mx31lite()	(machine_arch_type == MACH_TYPE_MX31LITE)
#else
# define machine_is_mx31lite()	(0)
#endif

#ifdef CONFIG_MACH_MIOA701
# ifdef machine_arch_type
#  undef machine_arch_type
#  define machine_arch_type	__machine_arch_type
# else
#  define machine_arch_type	MACH_TYPE_MIOA701
# endif
# define machine_is_mioa701()	(machine_arch_type == MACH_TYPE_MIOA701)
#else
# define machine_is_mioa701()	(0)
#endif

#ifdef CONFIG_MACH_ARMADILLO5X0
# ifdef machine_arch_type
#  undef machine_arch_type
#  define machine_arch_type	__machine_arch_type
# else
#  define machine_arch_type	MACH_TYPE_ARMADILLO5X0
# endif
# define machine_is_armadillo5x0()	(machine_arch_type == MACH_TYPE_ARMADILLO5X0)
#else
# define machine_is_armadillo5x0()	(0)
#endif

#ifdef CONFIG_MACH_CC9P9360JS
# ifdef machine_arch_type
#  undef machine_arch_type
#  define machine_arch_type	__machine_arch_type
# else
#  define machine_arch_type	MACH_TYPE_CC9P9360JS
# endif
# define machine_is_cc9p9360js()	(machine_arch_type == MACH_TYPE_CC9P9360JS)
#else
# define machine_is_cc9p9360js()	(0)
#endif

#ifdef CONFIG_MACH_SMDK6400
# ifdef machine_arch_type
#  undef machine_arch_type
#  define machine_arch_type	__machine_arch_type
# else
#  define machine_arch_type	MACH_TYPE_SMDK6400
# endif
# define machine_is_smdk6400()	(machine_arch_type == MACH_TYPE_SMDK6400)
#else
# define machine_is_smdk6400()	(0)
#endif

#ifdef CONFIG_MACH_NOKIA_N800
# ifdef machine_arch_type
#  undef machine_arch_type
#  define machine_arch_type	__machine_arch_type
# else
#  define machine_arch_type	MACH_TYPE_NOKIA_N800
# endif
# define machine_is_nokia_n800()	(machine_arch_type == MACH_TYPE_NOKIA_N800)
#else
# define machine_is_nokia_n800()	(0)
#endif

#ifdef CONFIG_MACH_EP80219
# ifdef machine_arch_type
#  undef machine_arch_type
#  define machine_arch_type	__machine_arch_type
# else
#  define machine_arch_type	MACH_TYPE_EP80219
# endif
# define machine_is_ep80219()	(machine_arch_type == MACH_TYPE_EP80219)
#else
# define machine_is_ep80219()	(0)
#endif

#ifdef CONFIG_MACH_GORAMO_MLR
# ifdef machine_arch_type
#  undef machine_arch_type
#  define machine_arch_type	__machine_arch_type
# else
#  define machine_arch_type	MACH_TYPE_GORAMO_MLR
# endif
# define machine_is_goramo_mlr()	(machine_arch_type == MACH_TYPE_GORAMO_MLR)
#else
# define machine_is_goramo_mlr()	(0)
#endif

#ifdef CONFIG_MACH_EM_X270
# ifdef machine_arch_type
#  undef machine_arch_type
#  define machine_arch_type	__machine_arch_type
# else
#  define machine_arch_type	MACH_TYPE_EM_X270
# endif
# define machine_is_em_x270()	(machine_arch_type == MACH_TYPE_EM_X270)
#else
# define machine_is_em_x270()	(0)
#endif

#ifdef CONFIG_MACH_NEO1973_GTA02
# ifdef machine_arch_type
#  undef machine_arch_type
#  define machine_arch_type	__machine_arch_type
# else
#  define machine_arch_type	MACH_TYPE_NEO1973_GTA02
# endif
# define machine_is_neo1973_gta02()	(machine_arch_type == MACH_TYPE_NEO1973_GTA02)
#else
# define machine_is_neo1973_gta02()	(0)
#endif

#ifdef CONFIG_MACH_AT91SAM9RLEK
# ifdef machine_arch_type
#  undef machine_arch_type
#  define machine_arch_type	__machine_arch_type
# else
#  define machine_arch_type	MACH_TYPE_AT91SAM9RLEK
# endif
# define machine_is_at91sam9rlek()	(machine_arch_type == MACH_TYPE_AT91SAM9RLEK)
#else
# define machine_is_at91sam9rlek()	(0)
#endif

#ifdef CONFIG_MACH_COLIBRI320
# ifdef machine_arch_type
#  undef machine_arch_type
#  define machine_arch_type	__machine_arch_type
# else
#  define machine_arch_type	MACH_TYPE_COLIBRI320
# endif
# define machine_is_colibri320()	(machine_arch_type == MACH_TYPE_COLIBRI320)
#else
# define machine_is_colibri320()	(0)
#endif

#ifdef CONFIG_MACH_CAM60
# ifdef machine_arch_type
#  undef machine_arch_type
#  define machine_arch_type	__machine_arch_type
# else
#  define machine_arch_type	MACH_TYPE_CAM60
# endif
# define machine_is_cam60()	(machine_arch_type == MACH_TYPE_CAM60)
#else
# define machine_is_cam60()	(0)
#endif

#ifdef CONFIG_MACH_AT91EB01
# ifdef machine_arch_type
#  undef machine_arch_type
#  define machine_arch_type	__machine_arch_type
# else
#  define machine_arch_type	MACH_TYPE_AT91EB01
# endif
# define machine_is_at91eb01()	(machine_arch_type == MACH_TYPE_AT91EB01)
#else
# define machine_is_at91eb01()	(0)
#endif

#ifdef CONFIG_MACH_DB88F5281
# ifdef machine_arch_type
#  undef machine_arch_type
#  define machine_arch_type	__machine_arch_type
# else
#  define machine_arch_type	MACH_TYPE_DB88F5281
# endif
# define machine_is_db88f5281()	(machine_arch_type == MACH_TYPE_DB88F5281)
#else
# define machine_is_db88f5281()	(0)
#endif

#ifdef CONFIG_MACH_CSB726
# ifdef machine_arch_type
#  undef machine_arch_type
#  define machine_arch_type	__machine_arch_type
# else
#  define machine_arch_type	MACH_TYPE_CSB726
# endif
# define machine_is_csb726()	(machine_arch_type == MACH_TYPE_CSB726)
#else
# define machine_is_csb726()	(0)
#endif

#ifdef CONFIG_MACH_DAVINCI_DM6467_EVM
# ifdef machine_arch_type
#  undef machine_arch_type
#  define machine_arch_type	__machine_arch_type
# else
#  define machine_arch_type	MACH_TYPE_DAVINCI_DM6467_EVM
# endif
# define machine_is_davinci_dm6467_evm()	(machine_arch_type == MACH_TYPE_DAVINCI_DM6467_EVM)
#else
# define machine_is_davinci_dm6467_evm()	(0)
#endif

#ifdef CONFIG_MACH_DAVINCI_DM355_EVM
# ifdef machine_arch_type
#  undef machine_arch_type
#  define machine_arch_type	__machine_arch_type
# else
#  define machine_arch_type	MACH_TYPE_DAVINCI_DM355_EVM
# endif
# define machine_is_davinci_dm355_evm()	(machine_arch_type == MACH_TYPE_DAVINCI_DM355_EVM)
#else
# define machine_is_davinci_dm355_evm()	(0)
#endif

#ifdef CONFIG_MACH_LITTLETON
# ifdef machine_arch_type
#  undef machine_arch_type
#  define machine_arch_type	__machine_arch_type
# else
#  define machine_arch_type	MACH_TYPE_LITTLETON
# endif
# define machine_is_littleton()	(machine_arch_type == MACH_TYPE_LITTLETON)
#else
# define machine_is_littleton()	(0)
#endif

#ifdef CONFIG_MACH_REALVIEW_PB11MP
# ifdef machine_arch_type
#  undef machine_arch_type
#  define machine_arch_type	__machine_arch_type
# else
#  define machine_arch_type	MACH_TYPE_REALVIEW_PB11MP
# endif
# define machine_is_realview_pb11mp()	(machine_arch_type == MACH_TYPE_REALVIEW_PB11MP)
#else
# define machine_is_realview_pb11mp()	(0)
#endif

#ifdef CONFIG_MACH_MX27_3DS
# ifdef machine_arch_type
#  undef machine_arch_type
#  define machine_arch_type	__machine_arch_type
# else
#  define machine_arch_type	MACH_TYPE_MX27_3DS
# endif
# define machine_is_mx27_3ds()	(machine_arch_type == MACH_TYPE_MX27_3DS)
#else
# define machine_is_mx27_3ds()	(0)
#endif

#ifdef CONFIG_MACH_HALIBUT
# ifdef machine_arch_type
#  undef machine_arch_type
#  define machine_arch_type	__machine_arch_type
# else
#  define machine_arch_type	MACH_TYPE_HALIBUT
# endif
# define machine_is_halibut()	(machine_arch_type == MACH_TYPE_HALIBUT)
#else
# define machine_is_halibut()	(0)
#endif

#ifdef CONFIG_MACH_TROUT
# ifdef machine_arch_type
#  undef machine_arch_type
#  define machine_arch_type	__machine_arch_type
# else
#  define machine_arch_type	MACH_TYPE_TROUT
# endif
# define machine_is_trout()	(machine_arch_type == MACH_TYPE_TROUT)
#else
# define machine_is_trout()	(0)
#endif

#ifdef CONFIG_MACH_TCT_HAMMER
# ifdef machine_arch_type
#  undef machine_arch_type
#  define machine_arch_type	__machine_arch_type
# else
#  define machine_arch_type	MACH_TYPE_TCT_HAMMER
# endif
# define machine_is_tct_hammer()	(machine_arch_type == MACH_TYPE_TCT_HAMMER)
#else
# define machine_is_tct_hammer()	(0)
#endif

#ifdef CONFIG_MACH_HERALD
# ifdef machine_arch_type
#  undef machine_arch_type
#  define machine_arch_type	__machine_arch_type
# else
#  define machine_arch_type	MACH_TYPE_HERALD
# endif
# define machine_is_herald()	(machine_arch_type == MACH_TYPE_HERALD)
#else
# define machine_is_herald()	(0)
#endif

#ifdef CONFIG_MACH_SIM_ONE
# ifdef machine_arch_type
#  undef machine_arch_type
#  define machine_arch_type	__machine_arch_type
# else
#  define machine_arch_type	MACH_TYPE_SIM_ONE
# endif
# define machine_is_sim_one()	(machine_arch_type == MACH_TYPE_SIM_ONE)
#else
# define machine_is_sim_one()	(0)
#endif

#ifdef CONFIG_MACH_JIVE
# ifdef machine_arch_type
#  undef machine_arch_type
#  define machine_arch_type	__machine_arch_type
# else
#  define machine_arch_type	MACH_TYPE_JIVE
# endif
# define machine_is_jive()	(machine_arch_type == MACH_TYPE_JIVE)
#else
# define machine_is_jive()	(0)
#endif

#ifdef CONFIG_MACH_SAM9_L9260
# ifdef machine_arch_type
#  undef machine_arch_type
#  define machine_arch_type	__machine_arch_type
# else
#  define machine_arch_type	MACH_TYPE_SAM9_L9260
# endif
# define machine_is_sam9_l9260()	(machine_arch_type == MACH_TYPE_SAM9_L9260)
#else
# define machine_is_sam9_l9260()	(0)
#endif

#ifdef CONFIG_MACH_REALVIEW_PB1176
# ifdef machine_arch_type
#  undef machine_arch_type
#  define machine_arch_type	__machine_arch_type
# else
#  define machine_arch_type	MACH_TYPE_REALVIEW_PB1176
# endif
# define machine_is_realview_pb1176()	(machine_arch_type == MACH_TYPE_REALVIEW_PB1176)
#else
# define machine_is_realview_pb1176()	(0)
#endif

#ifdef CONFIG_MACH_YL9200
# ifdef machine_arch_type
#  undef machine_arch_type
#  define machine_arch_type	__machine_arch_type
# else
#  define machine_arch_type	MACH_TYPE_YL9200
# endif
# define machine_is_yl9200()	(machine_arch_type == MACH_TYPE_YL9200)
#else
# define machine_is_yl9200()	(0)
#endif

#ifdef CONFIG_MACH_RD88F5182
# ifdef machine_arch_type
#  undef machine_arch_type
#  define machine_arch_type	__machine_arch_type
# else
#  define machine_arch_type	MACH_TYPE_RD88F5182
# endif
# define machine_is_rd88f5182()	(machine_arch_type == MACH_TYPE_RD88F5182)
#else
# define machine_is_rd88f5182()	(0)
#endif

#ifdef CONFIG_MACH_KUROBOX_PRO
# ifdef machine_arch_type
#  undef machine_arch_type
#  define machine_arch_type	__machine_arch_type
# else
#  define machine_arch_type	MACH_TYPE_KUROBOX_PRO
# endif
# define machine_is_kurobox_pro()	(machine_arch_type == MACH_TYPE_KUROBOX_PRO)
#else
# define machine_is_kurobox_pro()	(0)
#endif

#ifdef CONFIG_MACH_MX31_3DS
# ifdef machine_arch_type
#  undef machine_arch_type
#  define machine_arch_type	__machine_arch_type
# else
#  define machine_arch_type	MACH_TYPE_MX31_3DS
# endif
# define machine_is_mx31_3ds()	(machine_arch_type == MACH_TYPE_MX31_3DS)
#else
# define machine_is_mx31_3ds()	(0)
#endif

#ifdef CONFIG_MACH_QONG
# ifdef machine_arch_type
#  undef machine_arch_type
#  define machine_arch_type	__machine_arch_type
# else
#  define machine_arch_type	MACH_TYPE_QONG
# endif
# define machine_is_qong()	(machine_arch_type == MACH_TYPE_QONG)
#else
# define machine_is_qong()	(0)
#endif

#ifdef CONFIG_MACH_OMAP2EVM
# ifdef machine_arch_type
#  undef machine_arch_type
#  define machine_arch_type	__machine_arch_type
# else
#  define machine_arch_type	MACH_TYPE_OMAP2EVM
# endif
# define machine_is_omap2evm()	(machine_arch_type == MACH_TYPE_OMAP2EVM)
#else
# define machine_is_omap2evm()	(0)
#endif

#ifdef CONFIG_MACH_OMAP3EVM
# ifdef machine_arch_type
#  undef machine_arch_type
#  define machine_arch_type	__machine_arch_type
# else
#  define machine_arch_type	MACH_TYPE_OMAP3EVM
# endif
# define machine_is_omap3evm()	(machine_arch_type == MACH_TYPE_OMAP3EVM)
#else
# define machine_is_omap3evm()	(0)
#endif

#ifdef CONFIG_MACH_DNS323
# ifdef machine_arch_type
#  undef machine_arch_type
#  define machine_arch_type	__machine_arch_type
# else
#  define machine_arch_type	MACH_TYPE_DNS323
# endif
# define machine_is_dns323()	(machine_arch_type == MACH_TYPE_DNS323)
#else
# define machine_is_dns323()	(0)
#endif

#ifdef CONFIG_MACH_OMAP3_BEAGLE
# ifdef machine_arch_type
#  undef machine_arch_type
#  define machine_arch_type	__machine_arch_type
# else
#  define machine_arch_type	MACH_TYPE_OMAP3_BEAGLE
# endif
# define machine_is_omap3_beagle()	(machine_arch_type == MACH_TYPE_OMAP3_BEAGLE)
#else
# define machine_is_omap3_beagle()	(0)
#endif

#ifdef CONFIG_MACH_NOKIA_N810
# ifdef machine_arch_type
#  undef machine_arch_type
#  define machine_arch_type	__machine_arch_type
# else
#  define machine_arch_type	MACH_TYPE_NOKIA_N810
# endif
# define machine_is_nokia_n810()	(machine_arch_type == MACH_TYPE_NOKIA_N810)
#else
# define machine_is_nokia_n810()	(0)
#endif

#ifdef CONFIG_MACH_PCM038
# ifdef machine_arch_type
#  undef machine_arch_type
#  define machine_arch_type	__machine_arch_type
# else
#  define machine_arch_type	MACH_TYPE_PCM038
# endif
# define machine_is_pcm038()	(machine_arch_type == MACH_TYPE_PCM038)
#else
# define machine_is_pcm038()	(0)
#endif

#ifdef CONFIG_MACH_TS209
# ifdef machine_arch_type
#  undef machine_arch_type
#  define machine_arch_type	__machine_arch_type
# else
#  define machine_arch_type	MACH_TYPE_TS209
# endif
# define machine_is_ts_x09()	(machine_arch_type == MACH_TYPE_TS209)
#else
# define machine_is_ts_x09()	(0)
#endif

#ifdef CONFIG_MACH_AT91CAP9ADK
# ifdef machine_arch_type
#  undef machine_arch_type
#  define machine_arch_type	__machine_arch_type
# else
#  define machine_arch_type	MACH_TYPE_AT91CAP9ADK
# endif
# define machine_is_at91cap9adk()	(machine_arch_type == MACH_TYPE_AT91CAP9ADK)
#else
# define machine_is_at91cap9adk()	(0)
#endif

#ifdef CONFIG_MACH_MX31MOBOARD
# ifdef machine_arch_type
#  undef machine_arch_type
#  define machine_arch_type	__machine_arch_type
# else
#  define machine_arch_type	MACH_TYPE_MX31MOBOARD
# endif
# define machine_is_mx31moboard()	(machine_arch_type == MACH_TYPE_MX31MOBOARD)
#else
# define machine_is_mx31moboard()	(0)
#endif

#ifdef CONFIG_MACH_TERASTATION_PRO2
# ifdef machine_arch_type
#  undef machine_arch_type
#  define machine_arch_type	__machine_arch_type
# else
#  define machine_arch_type	MACH_TYPE_TERASTATION_PRO2
# endif
# define machine_is_terastation_pro2()	(machine_arch_type == MACH_TYPE_TERASTATION_PRO2)
#else
# define machine_is_terastation_pro2()	(0)
#endif

#ifdef CONFIG_MACH_LINKSTATION_PRO
# ifdef machine_arch_type
#  undef machine_arch_type
#  define machine_arch_type	__machine_arch_type
# else
#  define machine_arch_type	MACH_TYPE_LINKSTATION_PRO
# endif
# define machine_is_linkstation_pro()	(machine_arch_type == MACH_TYPE_LINKSTATION_PRO)
#else
# define machine_is_linkstation_pro()	(0)
#endif

#ifdef CONFIG_MACH_E350
# ifdef machine_arch_type
#  undef machine_arch_type
#  define machine_arch_type	__machine_arch_type
# else
#  define machine_arch_type	MACH_TYPE_E350
# endif
# define machine_is_e350()	(machine_arch_type == MACH_TYPE_E350)
#else
# define machine_is_e350()	(0)
#endif

#ifdef CONFIG_MACH_TS409
# ifdef machine_arch_type
#  undef machine_arch_type
#  define machine_arch_type	__machine_arch_type
# else
#  define machine_arch_type	MACH_TYPE_TS409
# endif
# define machine_is_ts409()	(machine_arch_type == MACH_TYPE_TS409)
#else
# define machine_is_ts409()	(0)
#endif

#ifdef CONFIG_MACH_CM_X300
# ifdef machine_arch_type
#  undef machine_arch_type
#  define machine_arch_type	__machine_arch_type
# else
#  define machine_arch_type	MACH_TYPE_CM_X300
# endif
# define machine_is_cm_x300()	(machine_arch_type == MACH_TYPE_CM_X300)
#else
# define machine_is_cm_x300()	(0)
#endif

#ifdef CONFIG_MACH_AT91SAM9G20EK
# ifdef machine_arch_type
#  undef machine_arch_type
#  define machine_arch_type	__machine_arch_type
# else
#  define machine_arch_type	MACH_TYPE_AT91SAM9G20EK
# endif
# define machine_is_at91sam9g20ek()	(machine_arch_type == MACH_TYPE_AT91SAM9G20EK)
#else
# define machine_is_at91sam9g20ek()	(0)
#endif

#ifdef CONFIG_MACH_SMDK6410
# ifdef machine_arch_type
#  undef machine_arch_type
#  define machine_arch_type	__machine_arch_type
# else
#  define machine_arch_type	MACH_TYPE_SMDK6410
# endif
# define machine_is_smdk6410()	(machine_arch_type == MACH_TYPE_SMDK6410)
#else
# define machine_is_smdk6410()	(0)
#endif

#ifdef CONFIG_MACH_U300
# ifdef machine_arch_type
#  undef machine_arch_type
#  define machine_arch_type	__machine_arch_type
# else
#  define machine_arch_type	MACH_TYPE_U300
# endif
# define machine_is_u300()	(machine_arch_type == MACH_TYPE_U300)
#else
# define machine_is_u300()	(0)
#endif

#ifdef CONFIG_MACH_WRT350N_V2
# ifdef machine_arch_type
#  undef machine_arch_type
#  define machine_arch_type	__machine_arch_type
# else
#  define machine_arch_type	MACH_TYPE_WRT350N_V2
# endif
# define machine_is_wrt350n_v2()	(machine_arch_type == MACH_TYPE_WRT350N_V2)
#else
# define machine_is_wrt350n_v2()	(0)
#endif

#ifdef CONFIG_MACH_OMAP_LDP
# ifdef machine_arch_type
#  undef machine_arch_type
#  define machine_arch_type	__machine_arch_type
# else
#  define machine_arch_type	MACH_TYPE_OMAP_LDP
# endif
# define machine_is_omap_ldp()	(machine_arch_type == MACH_TYPE_OMAP_LDP)
#else
# define machine_is_omap_ldp()	(0)
#endif

#ifdef CONFIG_MACH_MX35_3DS
# ifdef machine_arch_type
#  undef machine_arch_type
#  define machine_arch_type	__machine_arch_type
# else
#  define machine_arch_type	MACH_TYPE_MX35_3DS
# endif
# define machine_is_mx35_3ds()	(machine_arch_type == MACH_TYPE_MX35_3DS)
#else
# define machine_is_mx35_3ds()	(0)
#endif

#ifdef CONFIG_MACH_NEUROS_OSD2
# ifdef machine_arch_type
#  undef machine_arch_type
#  define machine_arch_type	__machine_arch_type
# else
#  define machine_arch_type	MACH_TYPE_NEUROS_OSD2
# endif
# define machine_is_neuros_osd2()	(machine_arch_type == MACH_TYPE_NEUROS_OSD2)
#else
# define machine_is_neuros_osd2()	(0)
#endif

#ifdef CONFIG_MACH_TRIZEPS4WL
# ifdef machine_arch_type
#  undef machine_arch_type
#  define machine_arch_type	__machine_arch_type
# else
#  define machine_arch_type	MACH_TYPE_TRIZEPS4WL
# endif
# define machine_is_trizeps4wl()	(machine_arch_type == MACH_TYPE_TRIZEPS4WL)
#else
# define machine_is_trizeps4wl()	(0)
#endif

#ifdef CONFIG_MACH_TS78XX
# ifdef machine_arch_type
#  undef machine_arch_type
#  define machine_arch_type	__machine_arch_type
# else
#  define machine_arch_type	MACH_TYPE_TS78XX
# endif
# define machine_is_ts78xx()	(machine_arch_type == MACH_TYPE_TS78XX)
#else
# define machine_is_ts78xx()	(0)
#endif

#ifdef CONFIG_MACH_SFFSDR
# ifdef machine_arch_type
#  undef machine_arch_type
#  define machine_arch_type	__machine_arch_type
# else
#  define machine_arch_type	MACH_TYPE_SFFSDR
# endif
# define machine_is_sffsdr()	(machine_arch_type == MACH_TYPE_SFFSDR)
#else
# define machine_is_sffsdr()	(0)
#endif

#ifdef CONFIG_MACH_PCM037
# ifdef machine_arch_type
#  undef machine_arch_type
#  define machine_arch_type	__machine_arch_type
# else
#  define machine_arch_type	MACH_TYPE_PCM037
# endif
# define machine_is_pcm037()	(machine_arch_type == MACH_TYPE_PCM037)
#else
# define machine_is_pcm037()	(0)
#endif

#ifdef CONFIG_MACH_DB88F6281_BP
# ifdef machine_arch_type
#  undef machine_arch_type
#  define machine_arch_type	__machine_arch_type
# else
#  define machine_arch_type	MACH_TYPE_DB88F6281_BP
# endif
# define machine_is_db88f6281_bp()	(machine_arch_type == MACH_TYPE_DB88F6281_BP)
#else
# define machine_is_db88f6281_bp()	(0)
#endif

#ifdef CONFIG_MACH_RD88F6192_NAS
# ifdef machine_arch_type
#  undef machine_arch_type
#  define machine_arch_type	__machine_arch_type
# else
#  define machine_arch_type	MACH_TYPE_RD88F6192_NAS
# endif
# define machine_is_rd88f6192_nas()	(machine_arch_type == MACH_TYPE_RD88F6192_NAS)
#else
# define machine_is_rd88f6192_nas()	(0)
#endif

#ifdef CONFIG_MACH_RD88F6281
# ifdef machine_arch_type
#  undef machine_arch_type
#  define machine_arch_type	__machine_arch_type
# else
#  define machine_arch_type	MACH_TYPE_RD88F6281
# endif
# define machine_is_rd88f6281()	(machine_arch_type == MACH_TYPE_RD88F6281)
#else
# define machine_is_rd88f6281()	(0)
#endif

#ifdef CONFIG_MACH_DB78X00_BP
# ifdef machine_arch_type
#  undef machine_arch_type
#  define machine_arch_type	__machine_arch_type
# else
#  define machine_arch_type	MACH_TYPE_DB78X00_BP
# endif
# define machine_is_db78x00_bp()	(machine_arch_type == MACH_TYPE_DB78X00_BP)
#else
# define machine_is_db78x00_bp()	(0)
#endif

#ifdef CONFIG_MACH_SMDK2416
# ifdef machine_arch_type
#  undef machine_arch_type
#  define machine_arch_type	__machine_arch_type
# else
#  define machine_arch_type	MACH_TYPE_SMDK2416
# endif
# define machine_is_smdk2416()	(machine_arch_type == MACH_TYPE_SMDK2416)
#else
# define machine_is_smdk2416()	(0)
#endif

#ifdef CONFIG_MACH_WBD111
# ifdef machine_arch_type
#  undef machine_arch_type
#  define machine_arch_type	__machine_arch_type
# else
#  define machine_arch_type	MACH_TYPE_WBD111
# endif
# define machine_is_wbd111()	(machine_arch_type == MACH_TYPE_WBD111)
#else
# define machine_is_wbd111()	(0)
#endif

#ifdef CONFIG_MACH_MV2120
# ifdef machine_arch_type
#  undef machine_arch_type
#  define machine_arch_type	__machine_arch_type
# else
#  define machine_arch_type	MACH_TYPE_MV2120
# endif
# define machine_is_mv2120()	(machine_arch_type == MACH_TYPE_MV2120)
#else
# define machine_is_mv2120()	(0)
#endif

#ifdef CONFIG_MACH_MX51_3DS
# ifdef machine_arch_type
#  undef machine_arch_type
#  define machine_arch_type	__machine_arch_type
# else
#  define machine_arch_type	MACH_TYPE_MX51_3DS
# endif
# define machine_is_mx51_3ds()	(machine_arch_type == MACH_TYPE_MX51_3DS)
#else
# define machine_is_mx51_3ds()	(0)
#endif

#ifdef CONFIG_MACH_IMX27LITE
# ifdef machine_arch_type
#  undef machine_arch_type
#  define machine_arch_type	__machine_arch_type
# else
#  define machine_arch_type	MACH_TYPE_IMX27LITE
# endif
# define machine_is_imx27lite()	(machine_arch_type == MACH_TYPE_IMX27LITE)
#else
# define machine_is_imx27lite()	(0)
#endif

#ifdef CONFIG_MACH_USB_A9260
# ifdef machine_arch_type
#  undef machine_arch_type
#  define machine_arch_type	__machine_arch_type
# else
#  define machine_arch_type	MACH_TYPE_USB_A9260
# endif
# define machine_is_usb_a9260()	(machine_arch_type == MACH_TYPE_USB_A9260)
#else
# define machine_is_usb_a9260()	(0)
#endif

#ifdef CONFIG_MACH_USB_A9263
# ifdef machine_arch_type
#  undef machine_arch_type
#  define machine_arch_type	__machine_arch_type
# else
#  define machine_arch_type	MACH_TYPE_USB_A9263
# endif
# define machine_is_usb_a9263()	(machine_arch_type == MACH_TYPE_USB_A9263)
#else
# define machine_is_usb_a9263()	(0)
#endif

#ifdef CONFIG_MACH_QIL_A9260
# ifdef machine_arch_type
#  undef machine_arch_type
#  define machine_arch_type	__machine_arch_type
# else
#  define machine_arch_type	MACH_TYPE_QIL_A9260
# endif
# define machine_is_qil_a9260()	(machine_arch_type == MACH_TYPE_QIL_A9260)
#else
# define machine_is_qil_a9260()	(0)
#endif

#ifdef CONFIG_MACH_KZM_ARM11_01
# ifdef machine_arch_type
#  undef machine_arch_type
#  define machine_arch_type	__machine_arch_type
# else
#  define machine_arch_type	MACH_TYPE_KZM_ARM11_01
# endif
# define machine_is_kzm_arm11_01()	(machine_arch_type == MACH_TYPE_KZM_ARM11_01)
#else
# define machine_is_kzm_arm11_01()	(0)
#endif

#ifdef CONFIG_MACH_NOKIA_N810_WIMAX
# ifdef machine_arch_type
#  undef machine_arch_type
#  define machine_arch_type	__machine_arch_type
# else
#  define machine_arch_type	MACH_TYPE_NOKIA_N810_WIMAX
# endif
# define machine_is_nokia_n810_wimax()	(machine_arch_type == MACH_TYPE_NOKIA_N810_WIMAX)
#else
# define machine_is_nokia_n810_wimax()	(0)
#endif

#ifdef CONFIG_MACH_SAPPHIRE
# ifdef machine_arch_type
#  undef machine_arch_type
#  define machine_arch_type	__machine_arch_type
# else
#  define machine_arch_type	MACH_TYPE_SAPPHIRE
# endif
# define machine_is_sapphire()	(machine_arch_type == MACH_TYPE_SAPPHIRE)
#else
# define machine_is_sapphire()	(0)
#endif

#ifdef CONFIG_MACH_STMP37XX
# ifdef machine_arch_type
#  undef machine_arch_type
#  define machine_arch_type	__machine_arch_type
# else
#  define machine_arch_type	MACH_TYPE_STMP37XX
# endif
# define machine_is_stmp37xx()	(machine_arch_type == MACH_TYPE_STMP37XX)
#else
# define machine_is_stmp37xx()	(0)
#endif

#ifdef CONFIG_MACH_STMP378X
# ifdef machine_arch_type
#  undef machine_arch_type
#  define machine_arch_type	__machine_arch_type
# else
#  define machine_arch_type	MACH_TYPE_STMP378X
# endif
# define machine_is_stmp378x()	(machine_arch_type == MACH_TYPE_STMP378X)
#else
# define machine_is_stmp378x()	(0)
#endif

#ifdef CONFIG_MACH_EZX_A780
# ifdef machine_arch_type
#  undef machine_arch_type
#  define machine_arch_type	__machine_arch_type
# else
#  define machine_arch_type	MACH_TYPE_EZX_A780
# endif
# define machine_is_ezx_a780()	(machine_arch_type == MACH_TYPE_EZX_A780)
#else
# define machine_is_ezx_a780()	(0)
#endif

#ifdef CONFIG_MACH_EZX_E680
# ifdef machine_arch_type
#  undef machine_arch_type
#  define machine_arch_type	__machine_arch_type
# else
#  define machine_arch_type	MACH_TYPE_EZX_E680
# endif
# define machine_is_ezx_e680()	(machine_arch_type == MACH_TYPE_EZX_E680)
#else
# define machine_is_ezx_e680()	(0)
#endif

#ifdef CONFIG_MACH_EZX_A1200
# ifdef machine_arch_type
#  undef machine_arch_type
#  define machine_arch_type	__machine_arch_type
# else
#  define machine_arch_type	MACH_TYPE_EZX_A1200
# endif
# define machine_is_ezx_a1200()	(machine_arch_type == MACH_TYPE_EZX_A1200)
#else
# define machine_is_ezx_a1200()	(0)
#endif

#ifdef CONFIG_MACH_EZX_E6
# ifdef machine_arch_type
#  undef machine_arch_type
#  define machine_arch_type	__machine_arch_type
# else
#  define machine_arch_type	MACH_TYPE_EZX_E6
# endif
# define machine_is_ezx_e6()	(machine_arch_type == MACH_TYPE_EZX_E6)
#else
# define machine_is_ezx_e6()	(0)
#endif

#ifdef CONFIG_MACH_EZX_E2
# ifdef machine_arch_type
#  undef machine_arch_type
#  define machine_arch_type	__machine_arch_type
# else
#  define machine_arch_type	MACH_TYPE_EZX_E2
# endif
# define machine_is_ezx_e2()	(machine_arch_type == MACH_TYPE_EZX_E2)
#else
# define machine_is_ezx_e2()	(0)
#endif

#ifdef CONFIG_MACH_EZX_A910
# ifdef machine_arch_type
#  undef machine_arch_type
#  define machine_arch_type	__machine_arch_type
# else
#  define machine_arch_type	MACH_TYPE_EZX_A910
# endif
# define machine_is_ezx_a910()	(machine_arch_type == MACH_TYPE_EZX_A910)
#else
# define machine_is_ezx_a910()	(0)
#endif

#ifdef CONFIG_MACH_EDMINI_V2
# ifdef machine_arch_type
#  undef machine_arch_type
#  define machine_arch_type	__machine_arch_type
# else
#  define machine_arch_type	MACH_TYPE_EDMINI_V2
# endif
# define machine_is_edmini_v2()	(machine_arch_type == MACH_TYPE_EDMINI_V2)
#else
# define machine_is_edmini_v2()	(0)
#endif

#ifdef CONFIG_MACH_ZIPIT2
# ifdef machine_arch_type
#  undef machine_arch_type
#  define machine_arch_type	__machine_arch_type
# else
#  define machine_arch_type	MACH_TYPE_ZIPIT2
# endif
# define machine_is_zipit2()	(machine_arch_type == MACH_TYPE_ZIPIT2)
#else
# define machine_is_zipit2()	(0)
#endif

#ifdef CONFIG_MACH_OMAP3_PANDORA
# ifdef machine_arch_type
#  undef machine_arch_type
#  define machine_arch_type	__machine_arch_type
# else
#  define machine_arch_type	MACH_TYPE_OMAP3_PANDORA
# endif
# define machine_is_omap3_pandora()	(machine_arch_type == MACH_TYPE_OMAP3_PANDORA)
#else
# define machine_is_omap3_pandora()	(0)
#endif

#ifdef CONFIG_MACH_MSS2
# ifdef machine_arch_type
#  undef machine_arch_type
#  define machine_arch_type	__machine_arch_type
# else
#  define machine_arch_type	MACH_TYPE_MSS2
# endif
# define machine_is_mss2()	(machine_arch_type == MACH_TYPE_MSS2)
#else
# define machine_is_mss2()	(0)
#endif

#ifdef CONFIG_MACH_LB88RC8480
# ifdef machine_arch_type
#  undef machine_arch_type
#  define machine_arch_type	__machine_arch_type
# else
#  define machine_arch_type	MACH_TYPE_LB88RC8480
# endif
# define machine_is_lb88rc8480()	(machine_arch_type == MACH_TYPE_LB88RC8480)
#else
# define machine_is_lb88rc8480()	(0)
#endif

#ifdef CONFIG_MACH_MX25_3DS
# ifdef machine_arch_type
#  undef machine_arch_type
#  define machine_arch_type	__machine_arch_type
# else
#  define machine_arch_type	MACH_TYPE_MX25_3DS
# endif
# define machine_is_mx25_3ds()	(machine_arch_type == MACH_TYPE_MX25_3DS)
#else
# define machine_is_mx25_3ds()	(0)
#endif

#ifdef CONFIG_MACH_OMAP3530_LV_SOM
# ifdef machine_arch_type
#  undef machine_arch_type
#  define machine_arch_type	__machine_arch_type
# else
#  define machine_arch_type	MACH_TYPE_OMAP3530_LV_SOM
# endif
# define machine_is_omap3530_lv_som()	(machine_arch_type == MACH_TYPE_OMAP3530_LV_SOM)
#else
# define machine_is_omap3530_lv_som()	(0)
#endif

#ifdef CONFIG_MACH_DAVINCI_DA830_EVM
# ifdef machine_arch_type
#  undef machine_arch_type
#  define machine_arch_type	__machine_arch_type
# else
#  define machine_arch_type	MACH_TYPE_DAVINCI_DA830_EVM
# endif
# define machine_is_davinci_da830_evm()	(machine_arch_type == MACH_TYPE_DAVINCI_DA830_EVM)
#else
# define machine_is_davinci_da830_evm()	(0)
#endif

#ifdef CONFIG_MACH_AT572D940HFEB
# ifdef machine_arch_type
#  undef machine_arch_type
#  define machine_arch_type	__machine_arch_type
# else
#  define machine_arch_type	MACH_TYPE_AT572D940HFEB
# endif
# define machine_is_at572d940hfek()	(machine_arch_type == MACH_TYPE_AT572D940HFEB)
#else
# define machine_is_at572d940hfek()	(0)
#endif

#ifdef CONFIG_MACH_DOVE_DB
# ifdef machine_arch_type
#  undef machine_arch_type
#  define machine_arch_type	__machine_arch_type
# else
#  define machine_arch_type	MACH_TYPE_DOVE_DB
# endif
# define machine_is_dove_db()	(machine_arch_type == MACH_TYPE_DOVE_DB)
#else
# define machine_is_dove_db()	(0)
#endif

#ifdef CONFIG_MACH_OVERO
# ifdef machine_arch_type
#  undef machine_arch_type
#  define machine_arch_type	__machine_arch_type
# else
#  define machine_arch_type	MACH_TYPE_OVERO
# endif
# define machine_is_overo()	(machine_arch_type == MACH_TYPE_OVERO)
#else
# define machine_is_overo()	(0)
#endif

#ifdef CONFIG_MACH_AT2440EVB
# ifdef machine_arch_type
#  undef machine_arch_type
#  define machine_arch_type	__machine_arch_type
# else
#  define machine_arch_type	MACH_TYPE_AT2440EVB
# endif
# define machine_is_at2440evb()	(machine_arch_type == MACH_TYPE_AT2440EVB)
#else
# define machine_is_at2440evb()	(0)
#endif

#ifdef CONFIG_MACH_NEOCORE926
# ifdef machine_arch_type
#  undef machine_arch_type
#  define machine_arch_type	__machine_arch_type
# else
#  define machine_arch_type	MACH_TYPE_NEOCORE926
# endif
# define machine_is_neocore926()	(machine_arch_type == MACH_TYPE_NEOCORE926)
#else
# define machine_is_neocore926()	(0)
#endif

#ifdef CONFIG_MACH_WNR854T
# ifdef machine_arch_type
#  undef machine_arch_type
#  define machine_arch_type	__machine_arch_type
# else
#  define machine_arch_type	MACH_TYPE_WNR854T
# endif
# define machine_is_wnr854t()	(machine_arch_type == MACH_TYPE_WNR854T)
#else
# define machine_is_wnr854t()	(0)
#endif

#ifdef CONFIG_MACH_RD88F5181L_GE
# ifdef machine_arch_type
#  undef machine_arch_type
#  define machine_arch_type	__machine_arch_type
# else
#  define machine_arch_type	MACH_TYPE_RD88F5181L_GE
# endif
# define machine_is_rd88f5181l_ge()	(machine_arch_type == MACH_TYPE_RD88F5181L_GE)
#else
# define machine_is_rd88f5181l_ge()	(0)
#endif

#ifdef CONFIG_MACH_RD88F5181L_FXO
# ifdef machine_arch_type
#  undef machine_arch_type
#  define machine_arch_type	__machine_arch_type
# else
#  define machine_arch_type	MACH_TYPE_RD88F5181L_FXO
# endif
# define machine_is_rd88f5181l_fxo()	(machine_arch_type == MACH_TYPE_RD88F5181L_FXO)
#else
# define machine_is_rd88f5181l_fxo()	(0)
#endif

#ifdef CONFIG_MACH_STAMP9G20
# ifdef machine_arch_type
#  undef machine_arch_type
#  define machine_arch_type	__machine_arch_type
# else
#  define machine_arch_type	MACH_TYPE_STAMP9G20
# endif
# define machine_is_stamp9g20()	(machine_arch_type == MACH_TYPE_STAMP9G20)
#else
# define machine_is_stamp9g20()	(0)
#endif

#ifdef CONFIG_MACH_SMDKC100
# ifdef machine_arch_type
#  undef machine_arch_type
#  define machine_arch_type	__machine_arch_type
# else
#  define machine_arch_type	MACH_TYPE_SMDKC100
# endif
# define machine_is_smdkc100()	(machine_arch_type == MACH_TYPE_SMDKC100)
#else
# define machine_is_smdkc100()	(0)
#endif

#ifdef CONFIG_MACH_TAVOREVB
# ifdef machine_arch_type
#  undef machine_arch_type
#  define machine_arch_type	__machine_arch_type
# else
#  define machine_arch_type	MACH_TYPE_TAVOREVB
# endif
# define machine_is_tavorevb()	(machine_arch_type == MACH_TYPE_TAVOREVB)
#else
# define machine_is_tavorevb()	(0)
#endif

#ifdef CONFIG_MACH_SAAR
# ifdef machine_arch_type
#  undef machine_arch_type
#  define machine_arch_type	__machine_arch_type
# else
#  define machine_arch_type	MACH_TYPE_SAAR
# endif
# define machine_is_saar()	(machine_arch_type == MACH_TYPE_SAAR)
#else
# define machine_is_saar()	(0)
#endif

#ifdef CONFIG_MACH_AT91SAM9M10G45EK
# ifdef machine_arch_type
#  undef machine_arch_type
#  define machine_arch_type	__machine_arch_type
# else
#  define machine_arch_type	MACH_TYPE_AT91SAM9M10G45EK
# endif
# define machine_is_at91sam9m10g45ek()	(machine_arch_type == MACH_TYPE_AT91SAM9M10G45EK)
#else
# define machine_is_at91sam9m10g45ek()	(0)
#endif

#ifdef CONFIG_MACH_MXLADS
# ifdef machine_arch_type
#  undef machine_arch_type
#  define machine_arch_type	__machine_arch_type
# else
#  define machine_arch_type	MACH_TYPE_MXLADS
# endif
# define machine_is_mxlads()	(machine_arch_type == MACH_TYPE_MXLADS)
#else
# define machine_is_mxlads()	(0)
#endif

#ifdef CONFIG_MACH_LINKSTATION_MINI
# ifdef machine_arch_type
#  undef machine_arch_type
#  define machine_arch_type	__machine_arch_type
# else
#  define machine_arch_type	MACH_TYPE_LINKSTATION_MINI
# endif
# define machine_is_linkstation_mini()	(machine_arch_type == MACH_TYPE_LINKSTATION_MINI)
#else
# define machine_is_linkstation_mini()	(0)
#endif

#ifdef CONFIG_MACH_AFEB9260
# ifdef machine_arch_type
#  undef machine_arch_type
#  define machine_arch_type	__machine_arch_type
# else
#  define machine_arch_type	MACH_TYPE_AFEB9260
# endif
# define machine_is_afeb9260()	(machine_arch_type == MACH_TYPE_AFEB9260)
#else
# define machine_is_afeb9260()	(0)
#endif

#ifdef CONFIG_MACH_IMX27IPCAM
# ifdef machine_arch_type
#  undef machine_arch_type
#  define machine_arch_type	__machine_arch_type
# else
#  define machine_arch_type	MACH_TYPE_IMX27IPCAM
# endif
# define machine_is_imx27ipcam()	(machine_arch_type == MACH_TYPE_IMX27IPCAM)
#else
# define machine_is_imx27ipcam()	(0)
#endif

#ifdef CONFIG_MACH_RD88F6183AP_GE
# ifdef machine_arch_type
#  undef machine_arch_type
#  define machine_arch_type	__machine_arch_type
# else
#  define machine_arch_type	MACH_TYPE_RD88F6183AP_GE
# endif
# define machine_is_rd88f6183ap_ge()	(machine_arch_type == MACH_TYPE_RD88F6183AP_GE)
#else
# define machine_is_rd88f6183ap_ge()	(0)
#endif

#ifdef CONFIG_MACH_REALVIEW_PBA8
# ifdef machine_arch_type
#  undef machine_arch_type
#  define machine_arch_type	__machine_arch_type
# else
#  define machine_arch_type	MACH_TYPE_REALVIEW_PBA8
# endif
# define machine_is_realview_pba8()	(machine_arch_type == MACH_TYPE_REALVIEW_PBA8)
#else
# define machine_is_realview_pba8()	(0)
#endif

#ifdef CONFIG_MACH_REALVIEW_PBX
# ifdef machine_arch_type
#  undef machine_arch_type
#  define machine_arch_type	__machine_arch_type
# else
#  define machine_arch_type	MACH_TYPE_REALVIEW_PBX
# endif
# define machine_is_realview_pbx()	(machine_arch_type == MACH_TYPE_REALVIEW_PBX)
#else
# define machine_is_realview_pbx()	(0)
#endif

#ifdef CONFIG_MACH_MICRO9S
# ifdef machine_arch_type
#  undef machine_arch_type
#  define machine_arch_type	__machine_arch_type
# else
#  define machine_arch_type	MACH_TYPE_MICRO9S
# endif
# define machine_is_micro9s()	(machine_arch_type == MACH_TYPE_MICRO9S)
#else
# define machine_is_micro9s()	(0)
#endif

#ifdef CONFIG_MACH_RUT100
# ifdef machine_arch_type
#  undef machine_arch_type
#  define machine_arch_type	__machine_arch_type
# else
#  define machine_arch_type	MACH_TYPE_RUT100
# endif
# define machine_is_rut100()	(machine_arch_type == MACH_TYPE_RUT100)
#else
# define machine_is_rut100()	(0)
#endif

#ifdef CONFIG_MACH_G3EVM
# ifdef machine_arch_type
#  undef machine_arch_type
#  define machine_arch_type	__machine_arch_type
# else
#  define machine_arch_type	MACH_TYPE_G3EVM
# endif
# define machine_is_g3evm()	(machine_arch_type == MACH_TYPE_G3EVM)
#else
# define machine_is_g3evm()	(0)
#endif

#ifdef CONFIG_MACH_W90P910EVB
# ifdef machine_arch_type
#  undef machine_arch_type
#  define machine_arch_type	__machine_arch_type
# else
#  define machine_arch_type	MACH_TYPE_W90P910EVB
# endif
# define machine_is_w90p910evb()	(machine_arch_type == MACH_TYPE_W90P910EVB)
#else
# define machine_is_w90p910evb()	(0)
#endif

#ifdef CONFIG_MACH_W90P950EVB
# ifdef machine_arch_type
#  undef machine_arch_type
#  define machine_arch_type	__machine_arch_type
# else
#  define machine_arch_type	MACH_TYPE_W90P950EVB
# endif
# define machine_is_w90p950evb()	(machine_arch_type == MACH_TYPE_W90P950EVB)
#else
# define machine_is_w90p950evb()	(0)
#endif

#ifdef CONFIG_MACH_W90N960EVB
# ifdef machine_arch_type
#  undef machine_arch_type
#  define machine_arch_type	__machine_arch_type
# else
#  define machine_arch_type	MACH_TYPE_W90N960EVB
# endif
# define machine_is_w90n960evb()	(machine_arch_type == MACH_TYPE_W90N960EVB)
#else
# define machine_is_w90n960evb()	(0)
#endif

#ifdef CONFIG_MACH_MV88F6281GTW_GE
# ifdef machine_arch_type
#  undef machine_arch_type
#  define machine_arch_type	__machine_arch_type
# else
#  define machine_arch_type	MACH_TYPE_MV88F6281GTW_GE
# endif
# define machine_is_mv88f6281gtw_ge()	(machine_arch_type == MACH_TYPE_MV88F6281GTW_GE)
#else
# define machine_is_mv88f6281gtw_ge()	(0)
#endif

#ifdef CONFIG_MACH_NCP
# ifdef machine_arch_type
#  undef machine_arch_type
#  define machine_arch_type	__machine_arch_type
# else
#  define machine_arch_type	MACH_TYPE_NCP
# endif
# define machine_is_ncp()	(machine_arch_type == MACH_TYPE_NCP)
#else
# define machine_is_ncp()	(0)
#endif

#ifdef CONFIG_MACH_DAVINCI_DM365_EVM
# ifdef machine_arch_type
#  undef machine_arch_type
#  define machine_arch_type	__machine_arch_type
# else
#  define machine_arch_type	MACH_TYPE_DAVINCI_DM365_EVM
# endif
# define machine_is_davinci_dm365_evm()	(machine_arch_type == MACH_TYPE_DAVINCI_DM365_EVM)
#else
# define machine_is_davinci_dm365_evm()	(0)
#endif

#ifdef CONFIG_MACH_CENTRO
# ifdef machine_arch_type
#  undef machine_arch_type
#  define machine_arch_type	__machine_arch_type
# else
#  define machine_arch_type	MACH_TYPE_CENTRO
# endif
# define machine_is_centro()	(machine_arch_type == MACH_TYPE_CENTRO)
#else
# define machine_is_centro()	(0)
#endif

#ifdef CONFIG_MACH_NOKIA_RX51
# ifdef machine_arch_type
#  undef machine_arch_type
#  define machine_arch_type	__machine_arch_type
# else
#  define machine_arch_type	MACH_TYPE_NOKIA_RX51
# endif
# define machine_is_nokia_rx51()	(machine_arch_type == MACH_TYPE_NOKIA_RX51)
#else
# define machine_is_nokia_rx51()	(0)
#endif

#ifdef CONFIG_MACH_OMAP_ZOOM2
# ifdef machine_arch_type
#  undef machine_arch_type
#  define machine_arch_type	__machine_arch_type
# else
#  define machine_arch_type	MACH_TYPE_OMAP_ZOOM2
# endif
# define machine_is_omap_zoom2()	(machine_arch_type == MACH_TYPE_OMAP_ZOOM2)
#else
# define machine_is_omap_zoom2()	(0)
#endif

#ifdef CONFIG_MACH_CPUAT9260
# ifdef machine_arch_type
#  undef machine_arch_type
#  define machine_arch_type	__machine_arch_type
# else
#  define machine_arch_type	MACH_TYPE_CPUAT9260
# endif
# define machine_is_cpuat9260()	(machine_arch_type == MACH_TYPE_CPUAT9260)
#else
# define machine_is_cpuat9260()	(0)
#endif

#ifdef CONFIG_MACH_EUKREA_CPUIMX27
# ifdef machine_arch_type
#  undef machine_arch_type
#  define machine_arch_type	__machine_arch_type
# else
#  define machine_arch_type	MACH_TYPE_EUKREA_CPUIMX27
# endif
# define machine_is_eukrea_cpuimx27()	(machine_arch_type == MACH_TYPE_EUKREA_CPUIMX27)
#else
# define machine_is_eukrea_cpuimx27()	(0)
#endif

#ifdef CONFIG_MACH_ACS5K
# ifdef machine_arch_type
#  undef machine_arch_type
#  define machine_arch_type	__machine_arch_type
# else
#  define machine_arch_type	MACH_TYPE_ACS5K
# endif
# define machine_is_acs5k()	(machine_arch_type == MACH_TYPE_ACS5K)
#else
# define machine_is_acs5k()	(0)
#endif

#ifdef CONFIG_MACH_SNAPPER_9260
# ifdef machine_arch_type
#  undef machine_arch_type
#  define machine_arch_type	__machine_arch_type
# else
#  define machine_arch_type	MACH_TYPE_SNAPPER_9260
# endif
# define machine_is_snapper_9260()	(machine_arch_type == MACH_TYPE_SNAPPER_9260)
#else
# define machine_is_snapper_9260()	(0)
#endif

#ifdef CONFIG_MACH_DSM320
# ifdef machine_arch_type
#  undef machine_arch_type
#  define machine_arch_type	__machine_arch_type
# else
#  define machine_arch_type	MACH_TYPE_DSM320
# endif
# define machine_is_dsm320()	(machine_arch_type == MACH_TYPE_DSM320)
#else
# define machine_is_dsm320()	(0)
#endif

#ifdef CONFIG_MACH_EXEDA
# ifdef machine_arch_type
#  undef machine_arch_type
#  define machine_arch_type	__machine_arch_type
# else
#  define machine_arch_type	MACH_TYPE_EXEDA
# endif
# define machine_is_exeda()	(machine_arch_type == MACH_TYPE_EXEDA)
#else
# define machine_is_exeda()	(0)
#endif

#ifdef CONFIG_MACH_MINI2440
# ifdef machine_arch_type
#  undef machine_arch_type
#  define machine_arch_type	__machine_arch_type
# else
#  define machine_arch_type	MACH_TYPE_MINI2440
# endif
# define machine_is_mini2440()	(machine_arch_type == MACH_TYPE_MINI2440)
#else
# define machine_is_mini2440()	(0)
#endif

#ifdef CONFIG_MACH_COLIBRI300
# ifdef machine_arch_type
#  undef machine_arch_type
#  define machine_arch_type	__machine_arch_type
# else
#  define machine_arch_type	MACH_TYPE_COLIBRI300
# endif
# define machine_is_colibri300()	(machine_arch_type == MACH_TYPE_COLIBRI300)
#else
# define machine_is_colibri300()	(0)
#endif

#ifdef CONFIG_MACH_LINKSTATION_LS_HGL
# ifdef machine_arch_type
#  undef machine_arch_type
#  define machine_arch_type	__machine_arch_type
# else
#  define machine_arch_type	MACH_TYPE_LINKSTATION_LS_HGL
# endif
# define machine_is_linkstation_ls_hgl()	(machine_arch_type == MACH_TYPE_LINKSTATION_LS_HGL)
#else
# define machine_is_linkstation_ls_hgl()	(0)
#endif

#ifdef CONFIG_MACH_CPUAT9G20
# ifdef machine_arch_type
#  undef machine_arch_type
#  define machine_arch_type	__machine_arch_type
# else
#  define machine_arch_type	MACH_TYPE_CPUAT9G20
# endif
# define machine_is_cpuat9g20()	(machine_arch_type == MACH_TYPE_CPUAT9G20)
#else
# define machine_is_cpuat9g20()	(0)
#endif

#ifdef CONFIG_MACH_SMDK6440
# ifdef machine_arch_type
#  undef machine_arch_type
#  define machine_arch_type	__machine_arch_type
# else
#  define machine_arch_type	MACH_TYPE_SMDK6440
# endif
# define machine_is_smdk6440()	(machine_arch_type == MACH_TYPE_SMDK6440)
#else
# define machine_is_smdk6440()	(0)
#endif

#ifdef CONFIG_MACH_NAS4220B
# ifdef machine_arch_type
#  undef machine_arch_type
#  define machine_arch_type	__machine_arch_type
# else
#  define machine_arch_type	MACH_TYPE_NAS4220B
# endif
# define machine_is_nas4220b()	(machine_arch_type == MACH_TYPE_NAS4220B)
#else
# define machine_is_nas4220b()	(0)
#endif

#ifdef CONFIG_MACH_ZYLONITE2
# ifdef machine_arch_type
#  undef machine_arch_type
#  define machine_arch_type	__machine_arch_type
# else
#  define machine_arch_type	MACH_TYPE_ZYLONITE2
# endif
# define machine_is_zylonite2()	(machine_arch_type == MACH_TYPE_ZYLONITE2)
#else
# define machine_is_zylonite2()	(0)
#endif

#ifdef CONFIG_MACH_ASPENITE
# ifdef machine_arch_type
#  undef machine_arch_type
#  define machine_arch_type	__machine_arch_type
# else
#  define machine_arch_type	MACH_TYPE_ASPENITE
# endif
# define machine_is_aspenite()	(machine_arch_type == MACH_TYPE_ASPENITE)
#else
# define machine_is_aspenite()	(0)
#endif

#ifdef CONFIG_MACH_TTC_DKB
# ifdef machine_arch_type
#  undef machine_arch_type
#  define machine_arch_type	__machine_arch_type
# else
#  define machine_arch_type	MACH_TYPE_TTC_DKB
# endif
# define machine_is_ttc_dkb()	(machine_arch_type == MACH_TYPE_TTC_DKB)
#else
# define machine_is_ttc_dkb()	(0)
#endif

#ifdef CONFIG_MACH_PCM043
# ifdef machine_arch_type
#  undef machine_arch_type
#  define machine_arch_type	__machine_arch_type
# else
#  define machine_arch_type	MACH_TYPE_PCM043
# endif
# define machine_is_pcm043()	(machine_arch_type == MACH_TYPE_PCM043)
#else
# define machine_is_pcm043()	(0)
#endif

#ifdef CONFIG_MACH_SHEEVAPLUG
# ifdef machine_arch_type
#  undef machine_arch_type
#  define machine_arch_type	__machine_arch_type
# else
#  define machine_arch_type	MACH_TYPE_SHEEVAPLUG
# endif
# define machine_is_sheevaplug()	(machine_arch_type == MACH_TYPE_SHEEVAPLUG)
#else
# define machine_is_sheevaplug()	(0)
#endif

#ifdef CONFIG_MACH_AVENGERS_LITE
# ifdef machine_arch_type
#  undef machine_arch_type
#  define machine_arch_type	__machine_arch_type
# else
#  define machine_arch_type	MACH_TYPE_AVENGERS_LITE
# endif
# define machine_is_avengers_lite()	(machine_arch_type == MACH_TYPE_AVENGERS_LITE)
#else
# define machine_is_avengers_lite()	(0)
#endif

#ifdef CONFIG_MACH_MX51_BABBAGE
# ifdef machine_arch_type
#  undef machine_arch_type
#  define machine_arch_type	__machine_arch_type
# else
#  define machine_arch_type	MACH_TYPE_MX51_BABBAGE
# endif
# define machine_is_mx51_babbage()	(machine_arch_type == MACH_TYPE_MX51_BABBAGE)
#else
# define machine_is_mx51_babbage()	(0)
#endif

#ifdef CONFIG_MACH_RD78X00_MASA
# ifdef machine_arch_type
#  undef machine_arch_type
#  define machine_arch_type	__machine_arch_type
# else
#  define machine_arch_type	MACH_TYPE_RD78X00_MASA
# endif
# define machine_is_rd78x00_masa()	(machine_arch_type == MACH_TYPE_RD78X00_MASA)
#else
# define machine_is_rd78x00_masa()	(0)
#endif

#ifdef CONFIG_MACH_DM355_LEOPARD
# ifdef machine_arch_type
#  undef machine_arch_type
#  define machine_arch_type	__machine_arch_type
# else
#  define machine_arch_type	MACH_TYPE_DM355_LEOPARD
# endif
# define machine_is_dm355_leopard()	(machine_arch_type == MACH_TYPE_DM355_LEOPARD)
#else
# define machine_is_dm355_leopard()	(0)
#endif

#ifdef CONFIG_MACH_TS219
# ifdef machine_arch_type
#  undef machine_arch_type
#  define machine_arch_type	__machine_arch_type
# else
#  define machine_arch_type	MACH_TYPE_TS219
# endif
# define machine_is_ts219()	(machine_arch_type == MACH_TYPE_TS219)
#else
# define machine_is_ts219()	(0)
#endif

#ifdef CONFIG_MACH_PCA100
# ifdef machine_arch_type
#  undef machine_arch_type
#  define machine_arch_type	__machine_arch_type
# else
#  define machine_arch_type	MACH_TYPE_PCA100
# endif
# define machine_is_pca100()	(machine_arch_type == MACH_TYPE_PCA100)
#else
# define machine_is_pca100()	(0)
#endif

#ifdef CONFIG_MACH_DAVINCI_DA850_EVM
# ifdef machine_arch_type
#  undef machine_arch_type
#  define machine_arch_type	__machine_arch_type
# else
#  define machine_arch_type	MACH_TYPE_DAVINCI_DA850_EVM
# endif
# define machine_is_davinci_da850_evm()	(machine_arch_type == MACH_TYPE_DAVINCI_DA850_EVM)
#else
# define machine_is_davinci_da850_evm()	(0)
#endif

#ifdef CONFIG_MACH_AT91SAM9G10EK
# ifdef machine_arch_type
#  undef machine_arch_type
#  define machine_arch_type	__machine_arch_type
# else
#  define machine_arch_type	MACH_TYPE_AT91SAM9G10EK
# endif
# define machine_is_at91sam9g10ek()	(machine_arch_type == MACH_TYPE_AT91SAM9G10EK)
#else
# define machine_is_at91sam9g10ek()	(0)
#endif

#ifdef CONFIG_MACH_OMAP_4430SDP
# ifdef machine_arch_type
#  undef machine_arch_type
#  define machine_arch_type	__machine_arch_type
# else
#  define machine_arch_type	MACH_TYPE_OMAP_4430SDP
# endif
# define machine_is_omap_4430sdp()	(machine_arch_type == MACH_TYPE_OMAP_4430SDP)
#else
# define machine_is_omap_4430sdp()	(0)
#endif

#ifdef CONFIG_MACH_MAGX_ZN5
# ifdef machine_arch_type
#  undef machine_arch_type
#  define machine_arch_type	__machine_arch_type
# else
#  define machine_arch_type	MACH_TYPE_MAGX_ZN5
# endif
# define machine_is_magx_zn5()	(machine_arch_type == MACH_TYPE_MAGX_ZN5)
#else
# define machine_is_magx_zn5()	(0)
#endif

#ifdef CONFIG_MACH_BTMAVB101
# ifdef machine_arch_type
#  undef machine_arch_type
#  define machine_arch_type	__machine_arch_type
# else
#  define machine_arch_type	MACH_TYPE_BTMAVB101
# endif
# define machine_is_btmavb101()	(machine_arch_type == MACH_TYPE_BTMAVB101)
#else
# define machine_is_btmavb101()	(0)
#endif

#ifdef CONFIG_MACH_BTMAWB101
# ifdef machine_arch_type
#  undef machine_arch_type
#  define machine_arch_type	__machine_arch_type
# else
#  define machine_arch_type	MACH_TYPE_BTMAWB101
# endif
# define machine_is_btmawb101()	(machine_arch_type == MACH_TYPE_BTMAWB101)
#else
# define machine_is_btmawb101()	(0)
#endif

#ifdef CONFIG_MACH_OMAP3_TORPEDO
# ifdef machine_arch_type
#  undef machine_arch_type
#  define machine_arch_type	__machine_arch_type
# else
#  define machine_arch_type	MACH_TYPE_OMAP3_TORPEDO
# endif
# define machine_is_omap3_torpedo()	(machine_arch_type == MACH_TYPE_OMAP3_TORPEDO)
#else
# define machine_is_omap3_torpedo()	(0)
#endif

#ifdef CONFIG_MACH_ANW6410
# ifdef machine_arch_type
#  undef machine_arch_type
#  define machine_arch_type	__machine_arch_type
# else
#  define machine_arch_type	MACH_TYPE_ANW6410
# endif
# define machine_is_anw6410()	(machine_arch_type == MACH_TYPE_ANW6410)
#else
# define machine_is_anw6410()	(0)
#endif

#ifdef CONFIG_MACH_IMX27_VISSTRIM_M10
# ifdef machine_arch_type
#  undef machine_arch_type
#  define machine_arch_type	__machine_arch_type
# else
#  define machine_arch_type	MACH_TYPE_IMX27_VISSTRIM_M10
# endif
# define machine_is_imx27_visstrim_m10()	(machine_arch_type == MACH_TYPE_IMX27_VISSTRIM_M10)
#else
# define machine_is_imx27_visstrim_m10()	(0)
#endif

#ifdef CONFIG_MACH_PORTUXG20
# ifdef machine_arch_type
#  undef machine_arch_type
#  define machine_arch_type	__machine_arch_type
# else
#  define machine_arch_type	MACH_TYPE_PORTUXG20
# endif
# define machine_is_portuxg20()	(machine_arch_type == MACH_TYPE_PORTUXG20)
#else
# define machine_is_portuxg20()	(0)
#endif

#ifdef CONFIG_MACH_SMDKC110
# ifdef machine_arch_type
#  undef machine_arch_type
#  define machine_arch_type	__machine_arch_type
# else
#  define machine_arch_type	MACH_TYPE_SMDKC110
# endif
# define machine_is_smdkc110()	(machine_arch_type == MACH_TYPE_SMDKC110)
#else
# define machine_is_smdkc110()	(0)
#endif

#ifdef CONFIG_MACH_OMAP3517EVM
# ifdef machine_arch_type
#  undef machine_arch_type
#  define machine_arch_type	__machine_arch_type
# else
#  define machine_arch_type	MACH_TYPE_OMAP3517EVM
# endif
# define machine_is_omap3517evm()	(machine_arch_type == MACH_TYPE_OMAP3517EVM)
#else
# define machine_is_omap3517evm()	(0)
#endif

#ifdef CONFIG_MACH_NETSPACE_V2
# ifdef machine_arch_type
#  undef machine_arch_type
#  define machine_arch_type	__machine_arch_type
# else
#  define machine_arch_type	MACH_TYPE_NETSPACE_V2
# endif
# define machine_is_netspace_v2()	(machine_arch_type == MACH_TYPE_NETSPACE_V2)
#else
# define machine_is_netspace_v2()	(0)
#endif

#ifdef CONFIG_MACH_NETSPACE_MAX_V2
# ifdef machine_arch_type
#  undef machine_arch_type
#  define machine_arch_type	__machine_arch_type
# else
#  define machine_arch_type	MACH_TYPE_NETSPACE_MAX_V2
# endif
# define machine_is_netspace_max_v2()	(machine_arch_type == MACH_TYPE_NETSPACE_MAX_V2)
#else
# define machine_is_netspace_max_v2()	(0)
#endif

#ifdef CONFIG_MACH_D2NET_V2
# ifdef machine_arch_type
#  undef machine_arch_type
#  define machine_arch_type	__machine_arch_type
# else
#  define machine_arch_type	MACH_TYPE_D2NET_V2
# endif
# define machine_is_d2net_v2()	(machine_arch_type == MACH_TYPE_D2NET_V2)
#else
# define machine_is_d2net_v2()	(0)
#endif

#ifdef CONFIG_MACH_NET2BIG_V2
# ifdef machine_arch_type
#  undef machine_arch_type
#  define machine_arch_type	__machine_arch_type
# else
#  define machine_arch_type	MACH_TYPE_NET2BIG_V2
# endif
# define machine_is_net2big_v2()	(machine_arch_type == MACH_TYPE_NET2BIG_V2)
#else
# define machine_is_net2big_v2()	(0)
#endif

#ifdef CONFIG_MACH_NET5BIG_V2
# ifdef machine_arch_type
#  undef machine_arch_type
#  define machine_arch_type	__machine_arch_type
# else
#  define machine_arch_type	MACH_TYPE_NET5BIG_V2
# endif
# define machine_is_net5big_v2()	(machine_arch_type == MACH_TYPE_NET5BIG_V2)
#else
# define machine_is_net5big_v2()	(0)
#endif

#ifdef CONFIG_MACH_INETSPACE_V2
# ifdef machine_arch_type
#  undef machine_arch_type
#  define machine_arch_type	__machine_arch_type
# else
#  define machine_arch_type	MACH_TYPE_INETSPACE_V2
# endif
# define machine_is_inetspace_v2()	(machine_arch_type == MACH_TYPE_INETSPACE_V2)
#else
# define machine_is_inetspace_v2()	(0)
#endif

#ifdef CONFIG_MACH_AT91SAM9G45EKES
# ifdef machine_arch_type
#  undef machine_arch_type
#  define machine_arch_type	__machine_arch_type
# else
#  define machine_arch_type	MACH_TYPE_AT91SAM9G45EKES
# endif
# define machine_is_at91sam9g45ekes()	(machine_arch_type == MACH_TYPE_AT91SAM9G45EKES)
#else
# define machine_is_at91sam9g45ekes()	(0)
#endif

#ifdef CONFIG_MACH_PC7302
# ifdef machine_arch_type
#  undef machine_arch_type
#  define machine_arch_type	__machine_arch_type
# else
#  define machine_arch_type	MACH_TYPE_PC7302
# endif
# define machine_is_pc7302()	(machine_arch_type == MACH_TYPE_PC7302)
#else
# define machine_is_pc7302()	(0)
#endif

#ifdef CONFIG_MACH_SPEAR600
# ifdef machine_arch_type
#  undef machine_arch_type
#  define machine_arch_type	__machine_arch_type
# else
#  define machine_arch_type	MACH_TYPE_SPEAR600
# endif
# define machine_is_spear600()	(machine_arch_type == MACH_TYPE_SPEAR600)
#else
# define machine_is_spear600()	(0)
#endif

#ifdef CONFIG_MACH_SPEAR300
# ifdef machine_arch_type
#  undef machine_arch_type
#  define machine_arch_type	__machine_arch_type
# else
#  define machine_arch_type	MACH_TYPE_SPEAR300
# endif
# define machine_is_spear300()	(machine_arch_type == MACH_TYPE_SPEAR300)
#else
# define machine_is_spear300()	(0)
#endif

#ifdef CONFIG_MACH_LILLY1131
# ifdef machine_arch_type
#  undef machine_arch_type
#  define machine_arch_type	__machine_arch_type
# else
#  define machine_arch_type	MACH_TYPE_LILLY1131
# endif
# define machine_is_lilly1131()	(machine_arch_type == MACH_TYPE_LILLY1131)
#else
# define machine_is_lilly1131()	(0)
#endif

#ifdef CONFIG_MACH_HMT
# ifdef machine_arch_type
#  undef machine_arch_type
#  define machine_arch_type	__machine_arch_type
# else
#  define machine_arch_type	MACH_TYPE_HMT
# endif
# define machine_is_hmt()	(machine_arch_type == MACH_TYPE_HMT)
#else
# define machine_is_hmt()	(0)
#endif

#ifdef CONFIG_MACH_VEXPRESS
# ifdef machine_arch_type
#  undef machine_arch_type
#  define machine_arch_type	__machine_arch_type
# else
#  define machine_arch_type	MACH_TYPE_VEXPRESS
# endif
# define machine_is_vexpress()	(machine_arch_type == MACH_TYPE_VEXPRESS)
#else
# define machine_is_vexpress()	(0)
#endif

#ifdef CONFIG_MACH_D2NET
# ifdef machine_arch_type
#  undef machine_arch_type
#  define machine_arch_type	__machine_arch_type
# else
#  define machine_arch_type	MACH_TYPE_D2NET
# endif
# define machine_is_d2net()	(machine_arch_type == MACH_TYPE_D2NET)
#else
# define machine_is_d2net()	(0)
#endif

#ifdef CONFIG_MACH_BIGDISK
# ifdef machine_arch_type
#  undef machine_arch_type
#  define machine_arch_type	__machine_arch_type
# else
#  define machine_arch_type	MACH_TYPE_BIGDISK
# endif
# define machine_is_bigdisk()	(machine_arch_type == MACH_TYPE_BIGDISK)
#else
# define machine_is_bigdisk()	(0)
#endif

#ifdef CONFIG_MACH_AT91SAM9G20EK_2MMC
# ifdef machine_arch_type
#  undef machine_arch_type
#  define machine_arch_type	__machine_arch_type
# else
#  define machine_arch_type	MACH_TYPE_AT91SAM9G20EK_2MMC
# endif
# define machine_is_at91sam9g20ek_2mmc()	(machine_arch_type == MACH_TYPE_AT91SAM9G20EK_2MMC)
#else
# define machine_is_at91sam9g20ek_2mmc()	(0)
#endif

#ifdef CONFIG_MACH_BCMRING
# ifdef machine_arch_type
#  undef machine_arch_type
#  define machine_arch_type	__machine_arch_type
# else
#  define machine_arch_type	MACH_TYPE_BCMRING
# endif
# define machine_is_bcmring()	(machine_arch_type == MACH_TYPE_BCMRING)
#else
# define machine_is_bcmring()	(0)
#endif

#ifdef CONFIG_MACH_DP6XX
# ifdef machine_arch_type
#  undef machine_arch_type
#  define machine_arch_type	__machine_arch_type
# else
#  define machine_arch_type	MACH_TYPE_DP6XX
# endif
# define machine_is_dp6xx()	(machine_arch_type == MACH_TYPE_DP6XX)
#else
# define machine_is_dp6xx()	(0)
#endif

#ifdef CONFIG_MACH_MAHIMAHI
# ifdef machine_arch_type
#  undef machine_arch_type
#  define machine_arch_type	__machine_arch_type
# else
#  define machine_arch_type	MACH_TYPE_MAHIMAHI
# endif
# define machine_is_mahimahi()	(machine_arch_type == MACH_TYPE_MAHIMAHI)
#else
# define machine_is_mahimahi()	(0)
#endif

#ifdef CONFIG_MACH_SMDK6442
# ifdef machine_arch_type
#  undef machine_arch_type
#  define machine_arch_type	__machine_arch_type
# else
#  define machine_arch_type	MACH_TYPE_SMDK6442
# endif
# define machine_is_smdk6442()	(machine_arch_type == MACH_TYPE_SMDK6442)
#else
# define machine_is_smdk6442()	(0)
#endif

#ifdef CONFIG_MACH_OPENRD_BASE
# ifdef machine_arch_type
#  undef machine_arch_type
#  define machine_arch_type	__machine_arch_type
# else
#  define machine_arch_type	MACH_TYPE_OPENRD_BASE
# endif
# define machine_is_openrd_base()	(machine_arch_type == MACH_TYPE_OPENRD_BASE)
#else
# define machine_is_openrd_base()	(0)
#endif

#ifdef CONFIG_MACH_DEVKIT8000
# ifdef machine_arch_type
#  undef machine_arch_type
#  define machine_arch_type	__machine_arch_type
# else
#  define machine_arch_type	MACH_TYPE_DEVKIT8000
# endif
# define machine_is_devkit8000()	(machine_arch_type == MACH_TYPE_DEVKIT8000)
#else
# define machine_is_devkit8000()	(0)
#endif

#ifdef CONFIG_MACH_MX51_EFIKAMX
# ifdef machine_arch_type
#  undef machine_arch_type
#  define machine_arch_type	__machine_arch_type
# else
#  define machine_arch_type	MACH_TYPE_MX51_EFIKAMX
# endif
# define machine_is_mx51_efikamx()	(machine_arch_type == MACH_TYPE_MX51_EFIKAMX)
#else
# define machine_is_mx51_efikamx()	(0)
#endif

#ifdef CONFIG_MACH_CM_T35
# ifdef machine_arch_type
#  undef machine_arch_type
#  define machine_arch_type	__machine_arch_type
# else
#  define machine_arch_type	MACH_TYPE_CM_T35
# endif
# define machine_is_cm_t35()	(machine_arch_type == MACH_TYPE_CM_T35)
#else
# define machine_is_cm_t35()	(0)
#endif

#ifdef CONFIG_MACH_NET2BIG
# ifdef machine_arch_type
#  undef machine_arch_type
#  define machine_arch_type	__machine_arch_type
# else
#  define machine_arch_type	MACH_TYPE_NET2BIG
# endif
# define machine_is_net2big()	(machine_arch_type == MACH_TYPE_NET2BIG)
#else
# define machine_is_net2big()	(0)
#endif

#ifdef CONFIG_MACH_IGEP0020
# ifdef machine_arch_type
#  undef machine_arch_type
#  define machine_arch_type	__machine_arch_type
# else
#  define machine_arch_type	MACH_TYPE_IGEP0020
# endif
# define machine_is_igep0020()	(machine_arch_type == MACH_TYPE_IGEP0020)
#else
# define machine_is_igep0020()	(0)
#endif

#ifdef CONFIG_MACH_NUC932EVB
# ifdef machine_arch_type
#  undef machine_arch_type
#  define machine_arch_type	__machine_arch_type
# else
#  define machine_arch_type	MACH_TYPE_NUC932EVB
# endif
# define machine_is_nuc932evb()	(machine_arch_type == MACH_TYPE_NUC932EVB)
#else
# define machine_is_nuc932evb()	(0)
#endif

#ifdef CONFIG_MACH_OPENRD_CLIENT
# ifdef machine_arch_type
#  undef machine_arch_type
#  define machine_arch_type	__machine_arch_type
# else
#  define machine_arch_type	MACH_TYPE_OPENRD_CLIENT
# endif
# define machine_is_openrd_client()	(machine_arch_type == MACH_TYPE_OPENRD_CLIENT)
#else
# define machine_is_openrd_client()	(0)
#endif

#ifdef CONFIG_MACH_U8500
# ifdef machine_arch_type
#  undef machine_arch_type
#  define machine_arch_type	__machine_arch_type
# else
#  define machine_arch_type	MACH_TYPE_U8500
# endif
# define machine_is_u8500()	(machine_arch_type == MACH_TYPE_U8500)
#else
# define machine_is_u8500()	(0)
#endif

#ifdef CONFIG_MACH_MX51_EFIKASB
# ifdef machine_arch_type
#  undef machine_arch_type
#  define machine_arch_type	__machine_arch_type
# else
#  define machine_arch_type	MACH_TYPE_MX51_EFIKASB
# endif
# define machine_is_mx51_efikasb()	(machine_arch_type == MACH_TYPE_MX51_EFIKASB)
#else
# define machine_is_mx51_efikasb()	(0)
#endif

#ifdef CONFIG_MACH_MARVELL_JASPER
# ifdef machine_arch_type
#  undef machine_arch_type
#  define machine_arch_type	__machine_arch_type
# else
#  define machine_arch_type	MACH_TYPE_MARVELL_JASPER
# endif
# define machine_is_marvell_jasper()	(machine_arch_type == MACH_TYPE_MARVELL_JASPER)
#else
# define machine_is_marvell_jasper()	(0)
#endif

#ifdef CONFIG_MACH_FLINT
# ifdef machine_arch_type
#  undef machine_arch_type
#  define machine_arch_type	__machine_arch_type
# else
#  define machine_arch_type	MACH_TYPE_FLINT
# endif
# define machine_is_flint()	(machine_arch_type == MACH_TYPE_FLINT)
#else
# define machine_is_flint()	(0)
#endif

#ifdef CONFIG_MACH_TAVOREVB3
# ifdef machine_arch_type
#  undef machine_arch_type
#  define machine_arch_type	__machine_arch_type
# else
#  define machine_arch_type	MACH_TYPE_TAVOREVB3
# endif
# define machine_is_tavorevb3()	(machine_arch_type == MACH_TYPE_TAVOREVB3)
#else
# define machine_is_tavorevb3()	(0)
#endif

#ifdef CONFIG_MACH_TOUCHBOOK
# ifdef machine_arch_type
#  undef machine_arch_type
#  define machine_arch_type	__machine_arch_type
# else
#  define machine_arch_type	MACH_TYPE_TOUCHBOOK
# endif
# define machine_is_touchbook()	(machine_arch_type == MACH_TYPE_TOUCHBOOK)
#else
# define machine_is_touchbook()	(0)
#endif

#ifdef CONFIG_MACH_RAUMFELD_RC
# ifdef machine_arch_type
#  undef machine_arch_type
#  define machine_arch_type	__machine_arch_type
# else
#  define machine_arch_type	MACH_TYPE_RAUMFELD_RC
# endif
# define machine_is_raumfeld_rc()	(machine_arch_type == MACH_TYPE_RAUMFELD_RC)
#else
# define machine_is_raumfeld_rc()	(0)
#endif

#ifdef CONFIG_MACH_RAUMFELD_CONNECTOR
# ifdef machine_arch_type
#  undef machine_arch_type
#  define machine_arch_type	__machine_arch_type
# else
#  define machine_arch_type	MACH_TYPE_RAUMFELD_CONNECTOR
# endif
# define machine_is_raumfeld_connector()	(machine_arch_type == MACH_TYPE_RAUMFELD_CONNECTOR)
#else
# define machine_is_raumfeld_connector()	(0)
#endif

#ifdef CONFIG_MACH_RAUMFELD_SPEAKER
# ifdef machine_arch_type
#  undef machine_arch_type
#  define machine_arch_type	__machine_arch_type
# else
#  define machine_arch_type	MACH_TYPE_RAUMFELD_SPEAKER
# endif
# define machine_is_raumfeld_speaker()	(machine_arch_type == MACH_TYPE_RAUMFELD_SPEAKER)
#else
# define machine_is_raumfeld_speaker()	(0)
#endif

#ifdef CONFIG_MACH_TNETV107X
# ifdef machine_arch_type
#  undef machine_arch_type
#  define machine_arch_type	__machine_arch_type
# else
#  define machine_arch_type	MACH_TYPE_TNETV107X
# endif
# define machine_is_tnetv107x()	(machine_arch_type == MACH_TYPE_TNETV107X)
#else
# define machine_is_tnetv107x()	(0)
#endif

#ifdef CONFIG_MACH_SMDKV210
# ifdef machine_arch_type
#  undef machine_arch_type
#  define machine_arch_type	__machine_arch_type
# else
#  define machine_arch_type	MACH_TYPE_SMDKV210
# endif
# define machine_is_smdkv210()	(machine_arch_type == MACH_TYPE_SMDKV210)
#else
# define machine_is_smdkv210()	(0)
#endif

#ifdef CONFIG_MACH_OMAP_ZOOM3
# ifdef machine_arch_type
#  undef machine_arch_type
#  define machine_arch_type	__machine_arch_type
# else
#  define machine_arch_type	MACH_TYPE_OMAP_ZOOM3
# endif
# define machine_is_omap_zoom3()	(machine_arch_type == MACH_TYPE_OMAP_ZOOM3)
#else
# define machine_is_omap_zoom3()	(0)
#endif

#ifdef CONFIG_MACH_OMAP_3630SDP
# ifdef machine_arch_type
#  undef machine_arch_type
#  define machine_arch_type	__machine_arch_type
# else
#  define machine_arch_type	MACH_TYPE_OMAP_3630SDP
# endif
# define machine_is_omap_3630sdp()	(machine_arch_type == MACH_TYPE_OMAP_3630SDP)
#else
# define machine_is_omap_3630sdp()	(0)
#endif

#ifdef CONFIG_MACH_SMARTQ7
# ifdef machine_arch_type
#  undef machine_arch_type
#  define machine_arch_type	__machine_arch_type
# else
#  define machine_arch_type	MACH_TYPE_SMARTQ7
# endif
# define machine_is_smartq7()	(machine_arch_type == MACH_TYPE_SMARTQ7)
#else
# define machine_is_smartq7()	(0)
#endif

#ifdef CONFIG_MACH_WATSON_EFM_PLUGIN
# ifdef machine_arch_type
#  undef machine_arch_type
#  define machine_arch_type	__machine_arch_type
# else
#  define machine_arch_type	MACH_TYPE_WATSON_EFM_PLUGIN
# endif
# define machine_is_watson_efm_plugin()	(machine_arch_type == MACH_TYPE_WATSON_EFM_PLUGIN)
#else
# define machine_is_watson_efm_plugin()	(0)
#endif

#ifdef CONFIG_MACH_G4EVM
# ifdef machine_arch_type
#  undef machine_arch_type
#  define machine_arch_type	__machine_arch_type
# else
#  define machine_arch_type	MACH_TYPE_G4EVM
# endif
# define machine_is_g4evm()	(machine_arch_type == MACH_TYPE_G4EVM)
#else
# define machine_is_g4evm()	(0)
#endif

#ifdef CONFIG_MACH_OMAPL138_HAWKBOARD
# ifdef machine_arch_type
#  undef machine_arch_type
#  define machine_arch_type	__machine_arch_type
# else
#  define machine_arch_type	MACH_TYPE_OMAPL138_HAWKBOARD
# endif
# define machine_is_omapl138_hawkboard()	(machine_arch_type == MACH_TYPE_OMAPL138_HAWKBOARD)
#else
# define machine_is_omapl138_hawkboard()	(0)
#endif

#ifdef CONFIG_MACH_TS41X
# ifdef machine_arch_type
#  undef machine_arch_type
#  define machine_arch_type	__machine_arch_type
# else
#  define machine_arch_type	MACH_TYPE_TS41X
# endif
# define machine_is_ts41x()	(machine_arch_type == MACH_TYPE_TS41X)
#else
# define machine_is_ts41x()	(0)
#endif

#ifdef CONFIG_MACH_PHY3250
# ifdef machine_arch_type
#  undef machine_arch_type
#  define machine_arch_type	__machine_arch_type
# else
#  define machine_arch_type	MACH_TYPE_PHY3250
# endif
# define machine_is_phy3250()	(machine_arch_type == MACH_TYPE_PHY3250)
#else
# define machine_is_phy3250()	(0)
#endif

#ifdef CONFIG_MACH_MINI6410
# ifdef machine_arch_type
#  undef machine_arch_type
#  define machine_arch_type	__machine_arch_type
# else
#  define machine_arch_type	MACH_TYPE_MINI6410
# endif
# define machine_is_mini6410()	(machine_arch_type == MACH_TYPE_MINI6410)
#else
# define machine_is_mini6410()	(0)
#endif

#ifdef CONFIG_MACH_MX28EVK
# ifdef machine_arch_type
#  undef machine_arch_type
#  define machine_arch_type	__machine_arch_type
# else
#  define machine_arch_type	MACH_TYPE_MX28EVK
# endif
# define machine_is_mx28evk()	(machine_arch_type == MACH_TYPE_MX28EVK)
#else
# define machine_is_mx28evk()	(0)
#endif

#ifdef CONFIG_MACH_SMARTQ5
# ifdef machine_arch_type
#  undef machine_arch_type
#  define machine_arch_type	__machine_arch_type
# else
#  define machine_arch_type	MACH_TYPE_SMARTQ5
# endif
# define machine_is_smartq5()	(machine_arch_type == MACH_TYPE_SMARTQ5)
#else
# define machine_is_smartq5()	(0)
#endif

#ifdef CONFIG_MACH_DAVINCI_DM6467TEVM
# ifdef machine_arch_type
#  undef machine_arch_type
#  define machine_arch_type	__machine_arch_type
# else
#  define machine_arch_type	MACH_TYPE_DAVINCI_DM6467TEVM
# endif
# define machine_is_davinci_dm6467tevm()	(machine_arch_type == MACH_TYPE_DAVINCI_DM6467TEVM)
#else
# define machine_is_davinci_dm6467tevm()	(0)
#endif

#ifdef CONFIG_MACH_MXT_TD60
# ifdef machine_arch_type
#  undef machine_arch_type
#  define machine_arch_type	__machine_arch_type
# else
#  define machine_arch_type	MACH_TYPE_MXT_TD60
# endif
# define machine_is_mxt_td60()	(machine_arch_type == MACH_TYPE_MXT_TD60)
#else
# define machine_is_mxt_td60()	(0)
#endif

#ifdef CONFIG_MACH_RIOT_BEI2
# ifdef machine_arch_type
#  undef machine_arch_type
#  define machine_arch_type	__machine_arch_type
# else
#  define machine_arch_type	MACH_TYPE_RIOT_BEI2
# endif
# define machine_is_riot_bei2()	(machine_arch_type == MACH_TYPE_RIOT_BEI2)
#else
# define machine_is_riot_bei2()	(0)
#endif

#ifdef CONFIG_MACH_RIOT_X37
# ifdef machine_arch_type
#  undef machine_arch_type
#  define machine_arch_type	__machine_arch_type
# else
#  define machine_arch_type	MACH_TYPE_RIOT_X37
# endif
# define machine_is_riot_x37()	(machine_arch_type == MACH_TYPE_RIOT_X37)
#else
# define machine_is_riot_x37()	(0)
#endif

#ifdef CONFIG_MACH_CAPC7117
# ifdef machine_arch_type
#  undef machine_arch_type
#  define machine_arch_type	__machine_arch_type
# else
#  define machine_arch_type	MACH_TYPE_CAPC7117
# endif
# define machine_is_capc7117()	(machine_arch_type == MACH_TYPE_CAPC7117)
#else
# define machine_is_capc7117()	(0)
#endif

#ifdef CONFIG_MACH_ICONTROL
# ifdef machine_arch_type
#  undef machine_arch_type
#  define machine_arch_type	__machine_arch_type
# else
#  define machine_arch_type	MACH_TYPE_ICONTROL
# endif
# define machine_is_icontrol()	(machine_arch_type == MACH_TYPE_ICONTROL)
#else
# define machine_is_icontrol()	(0)
#endif

#ifdef CONFIG_MACH_QSD8X50A_ST1_5
# ifdef machine_arch_type
#  undef machine_arch_type
#  define machine_arch_type	__machine_arch_type
# else
#  define machine_arch_type	MACH_TYPE_QSD8X50A_ST1_5
# endif
# define machine_is_qsd8x50a_st1_5()	(machine_arch_type == MACH_TYPE_QSD8X50A_ST1_5)
#else
# define machine_is_qsd8x50a_st1_5()	(0)
#endif

#ifdef CONFIG_MACH_MX23EVK
# ifdef machine_arch_type
#  undef machine_arch_type
#  define machine_arch_type	__machine_arch_type
# else
#  define machine_arch_type	MACH_TYPE_MX23EVK
# endif
# define machine_is_mx23evk()	(machine_arch_type == MACH_TYPE_MX23EVK)
#else
# define machine_is_mx23evk()	(0)
#endif

#ifdef CONFIG_MACH_AP4EVB
# ifdef machine_arch_type
#  undef machine_arch_type
#  define machine_arch_type	__machine_arch_type
# else
#  define machine_arch_type	MACH_TYPE_AP4EVB
# endif
# define machine_is_ap4evb()	(machine_arch_type == MACH_TYPE_AP4EVB)
#else
# define machine_is_ap4evb()	(0)
#endif

#ifdef CONFIG_MACH_MITYOMAPL138
# ifdef machine_arch_type
#  undef machine_arch_type
#  define machine_arch_type	__machine_arch_type
# else
#  define machine_arch_type	MACH_TYPE_MITYOMAPL138
# endif
# define machine_is_mityomapl138()	(machine_arch_type == MACH_TYPE_MITYOMAPL138)
#else
# define machine_is_mityomapl138()	(0)
#endif

#ifdef CONFIG_MACH_GURUPLUG
# ifdef machine_arch_type
#  undef machine_arch_type
#  define machine_arch_type	__machine_arch_type
# else
#  define machine_arch_type	MACH_TYPE_GURUPLUG
# endif
# define machine_is_guruplug()	(machine_arch_type == MACH_TYPE_GURUPLUG)
#else
# define machine_is_guruplug()	(0)
#endif

#ifdef CONFIG_MACH_SPEAR310
# ifdef machine_arch_type
#  undef machine_arch_type
#  define machine_arch_type	__machine_arch_type
# else
#  define machine_arch_type	MACH_TYPE_SPEAR310
# endif
# define machine_is_spear310()	(machine_arch_type == MACH_TYPE_SPEAR310)
#else
# define machine_is_spear310()	(0)
#endif

#ifdef CONFIG_MACH_SPEAR320
# ifdef machine_arch_type
#  undef machine_arch_type
#  define machine_arch_type	__machine_arch_type
# else
#  define machine_arch_type	MACH_TYPE_SPEAR320
# endif
# define machine_is_spear320()	(machine_arch_type == MACH_TYPE_SPEAR320)
#else
# define machine_is_spear320()	(0)
#endif

#ifdef CONFIG_MACH_AQUILA
# ifdef machine_arch_type
#  undef machine_arch_type
#  define machine_arch_type	__machine_arch_type
# else
#  define machine_arch_type	MACH_TYPE_AQUILA
# endif
# define machine_is_aquila()	(machine_arch_type == MACH_TYPE_AQUILA)
#else
# define machine_is_aquila()	(0)
#endif

#ifdef CONFIG_MACH_ESATA_SHEEVAPLUG
# ifdef machine_arch_type
#  undef machine_arch_type
#  define machine_arch_type	__machine_arch_type
# else
#  define machine_arch_type	MACH_TYPE_ESATA_SHEEVAPLUG
# endif
# define machine_is_sheeva_esata()	(machine_arch_type == MACH_TYPE_ESATA_SHEEVAPLUG)
#else
# define machine_is_sheeva_esata()	(0)
#endif

#ifdef CONFIG_MACH_MSM7X30_SURF
# ifdef machine_arch_type
#  undef machine_arch_type
#  define machine_arch_type	__machine_arch_type
# else
#  define machine_arch_type	MACH_TYPE_MSM7X30_SURF
# endif
# define machine_is_msm7x30_surf()	(machine_arch_type == MACH_TYPE_MSM7X30_SURF)
#else
# define machine_is_msm7x30_surf()	(0)
#endif

#ifdef CONFIG_MACH_EA2478DEVKIT
# ifdef machine_arch_type
#  undef machine_arch_type
#  define machine_arch_type	__machine_arch_type
# else
#  define machine_arch_type	MACH_TYPE_EA2478DEVKIT
# endif
# define machine_is_ea2478devkit()	(machine_arch_type == MACH_TYPE_EA2478DEVKIT)
#else
# define machine_is_ea2478devkit()	(0)
#endif

#ifdef CONFIG_MACH_TERASTATION_WXL
# ifdef machine_arch_type
#  undef machine_arch_type
#  define machine_arch_type	__machine_arch_type
# else
#  define machine_arch_type	MACH_TYPE_TERASTATION_WXL
# endif
# define machine_is_terastation_wxl()	(machine_arch_type == MACH_TYPE_TERASTATION_WXL)
#else
# define machine_is_terastation_wxl()	(0)
#endif

#ifdef CONFIG_MACH_MSM7X25_SURF
# ifdef machine_arch_type
#  undef machine_arch_type
#  define machine_arch_type	__machine_arch_type
# else
#  define machine_arch_type	MACH_TYPE_MSM7X25_SURF
# endif
# define machine_is_msm7x25_surf()	(machine_arch_type == MACH_TYPE_MSM7X25_SURF)
#else
# define machine_is_msm7x25_surf()	(0)
#endif

#ifdef CONFIG_MACH_MSM7X25_FFA
# ifdef machine_arch_type
#  undef machine_arch_type
#  define machine_arch_type	__machine_arch_type
# else
#  define machine_arch_type	MACH_TYPE_MSM7X25_FFA
# endif
# define machine_is_msm7x25_ffa()	(machine_arch_type == MACH_TYPE_MSM7X25_FFA)
#else
# define machine_is_msm7x25_ffa()	(0)
#endif

#ifdef CONFIG_MACH_MSM7X27_SURF
# ifdef machine_arch_type
#  undef machine_arch_type
#  define machine_arch_type	__machine_arch_type
# else
#  define machine_arch_type	MACH_TYPE_MSM7X27_SURF
# endif
# define machine_is_msm7x27_surf()	(machine_arch_type == MACH_TYPE_MSM7X27_SURF)
#else
# define machine_is_msm7x27_surf()	(0)
#endif

#ifdef CONFIG_MACH_MSM7X27_FFA
# ifdef machine_arch_type
#  undef machine_arch_type
#  define machine_arch_type	__machine_arch_type
# else
#  define machine_arch_type	MACH_TYPE_MSM7X27_FFA
# endif
# define machine_is_msm7x27_ffa()	(machine_arch_type == MACH_TYPE_MSM7X27_FFA)
#else
# define machine_is_msm7x27_ffa()	(0)
#endif

#ifdef CONFIG_MACH_MSM7X30_FFA
# ifdef machine_arch_type
#  undef machine_arch_type
#  define machine_arch_type	__machine_arch_type
# else
#  define machine_arch_type	MACH_TYPE_MSM7X30_FFA
# endif
# define machine_is_msm7x30_ffa()	(machine_arch_type == MACH_TYPE_MSM7X30_FFA)
#else
# define machine_is_msm7x30_ffa()	(0)
#endif

#ifdef CONFIG_MACH_QSD8X50_SURF
# ifdef machine_arch_type
#  undef machine_arch_type
#  define machine_arch_type	__machine_arch_type
# else
#  define machine_arch_type	MACH_TYPE_QSD8X50_SURF
# endif
# define machine_is_qsd8x50_surf()	(machine_arch_type == MACH_TYPE_QSD8X50_SURF)
#else
# define machine_is_qsd8x50_surf()	(0)
#endif

#ifdef CONFIG_MACH_MX53_EVK
# ifdef machine_arch_type
#  undef machine_arch_type
#  define machine_arch_type	__machine_arch_type
# else
#  define machine_arch_type	MACH_TYPE_MX53_EVK
# endif
# define machine_is_mx53_evk()	(machine_arch_type == MACH_TYPE_MX53_EVK)
#else
# define machine_is_mx53_evk()	(0)
#endif

#ifdef CONFIG_MACH_IGEP0030
# ifdef machine_arch_type
#  undef machine_arch_type
#  define machine_arch_type	__machine_arch_type
# else
#  define machine_arch_type	MACH_TYPE_IGEP0030
# endif
# define machine_is_igep0030()	(machine_arch_type == MACH_TYPE_IGEP0030)
#else
# define machine_is_igep0030()	(0)
#endif

#ifdef CONFIG_MACH_SBC3530
# ifdef machine_arch_type
#  undef machine_arch_type
#  define machine_arch_type	__machine_arch_type
# else
#  define machine_arch_type	MACH_TYPE_SBC3530
# endif
# define machine_is_sbc3530()	(machine_arch_type == MACH_TYPE_SBC3530)
#else
# define machine_is_sbc3530()	(0)
#endif

#ifdef CONFIG_MACH_SAARB
# ifdef machine_arch_type
#  undef machine_arch_type
#  define machine_arch_type	__machine_arch_type
# else
#  define machine_arch_type	MACH_TYPE_SAARB
# endif
# define machine_is_saarb()	(machine_arch_type == MACH_TYPE_SAARB)
#else
# define machine_is_saarb()	(0)
#endif

#ifdef CONFIG_MACH_HARMONY
# ifdef machine_arch_type
#  undef machine_arch_type
#  define machine_arch_type	__machine_arch_type
# else
#  define machine_arch_type	MACH_TYPE_HARMONY
# endif
# define machine_is_harmony()	(machine_arch_type == MACH_TYPE_HARMONY)
#else
# define machine_is_harmony()	(0)
#endif

#ifdef CONFIG_MACH_MSM7X30_FLUID
# ifdef machine_arch_type
#  undef machine_arch_type
#  define machine_arch_type	__machine_arch_type
# else
#  define machine_arch_type	MACH_TYPE_MSM7X30_FLUID
# endif
# define machine_is_msm7x30_fluid()	(machine_arch_type == MACH_TYPE_MSM7X30_FLUID)
#else
# define machine_is_msm7x30_fluid()	(0)
#endif

#ifdef CONFIG_MACH_CM_T3517
# ifdef machine_arch_type
#  undef machine_arch_type
#  define machine_arch_type	__machine_arch_type
# else
#  define machine_arch_type	MACH_TYPE_CM_T3517
# endif
# define machine_is_cm_t3517()	(machine_arch_type == MACH_TYPE_CM_T3517)
#else
# define machine_is_cm_t3517()	(0)
#endif

#ifdef CONFIG_MACH_WBD222
# ifdef machine_arch_type
#  undef machine_arch_type
#  define machine_arch_type	__machine_arch_type
# else
#  define machine_arch_type	MACH_TYPE_WBD222
# endif
# define machine_is_wbd222()	(machine_arch_type == MACH_TYPE_WBD222)
#else
# define machine_is_wbd222()	(0)
#endif

#ifdef CONFIG_MACH_MSM8X60_SURF
# ifdef machine_arch_type
#  undef machine_arch_type
#  define machine_arch_type	__machine_arch_type
# else
#  define machine_arch_type	MACH_TYPE_MSM8X60_SURF
# endif
# define machine_is_msm8x60_surf()	(machine_arch_type == MACH_TYPE_MSM8X60_SURF)
#else
# define machine_is_msm8x60_surf()	(0)
#endif

#ifdef CONFIG_MACH_MSM8X60_SIM
# ifdef machine_arch_type
#  undef machine_arch_type
#  define machine_arch_type	__machine_arch_type
# else
#  define machine_arch_type	MACH_TYPE_MSM8X60_SIM
# endif
# define machine_is_msm8x60_sim()	(machine_arch_type == MACH_TYPE_MSM8X60_SIM)
#else
# define machine_is_msm8x60_sim()	(0)
#endif

#ifdef CONFIG_MACH_TCC8000_SDK
# ifdef machine_arch_type
#  undef machine_arch_type
#  define machine_arch_type	__machine_arch_type
# else
#  define machine_arch_type	MACH_TYPE_TCC8000_SDK
# endif
# define machine_is_tcc8000_sdk()	(machine_arch_type == MACH_TYPE_TCC8000_SDK)
#else
# define machine_is_tcc8000_sdk()	(0)
#endif

#ifdef CONFIG_MACH_NANOS
# ifdef machine_arch_type
#  undef machine_arch_type
#  define machine_arch_type	__machine_arch_type
# else
#  define machine_arch_type	MACH_TYPE_NANOS
# endif
# define machine_is_nanos()	(machine_arch_type == MACH_TYPE_NANOS)
#else
# define machine_is_nanos()	(0)
#endif

#ifdef CONFIG_MACH_STAMP9G45
# ifdef machine_arch_type
#  undef machine_arch_type
#  define machine_arch_type	__machine_arch_type
# else
#  define machine_arch_type	MACH_TYPE_STAMP9G45
# endif
# define machine_is_stamp9g45()	(machine_arch_type == MACH_TYPE_STAMP9G45)
#else
# define machine_is_stamp9g45()	(0)
#endif

#ifdef CONFIG_MACH_CNS3420VB
# ifdef machine_arch_type
#  undef machine_arch_type
#  define machine_arch_type	__machine_arch_type
# else
#  define machine_arch_type	MACH_TYPE_CNS3420VB
# endif
# define machine_is_cns3420vb()	(machine_arch_type == MACH_TYPE_CNS3420VB)
#else
# define machine_is_cns3420vb()	(0)
#endif

#ifdef CONFIG_MACH_OMAP4_PANDA
# ifdef machine_arch_type
#  undef machine_arch_type
#  define machine_arch_type	__machine_arch_type
# else
#  define machine_arch_type	MACH_TYPE_OMAP4_PANDA
# endif
# define machine_is_omap4_panda()	(machine_arch_type == MACH_TYPE_OMAP4_PANDA)
#else
# define machine_is_omap4_panda()	(0)
#endif

#ifdef CONFIG_MACH_TI8168EVM
# ifdef machine_arch_type
#  undef machine_arch_type
#  define machine_arch_type	__machine_arch_type
# else
#  define machine_arch_type	MACH_TYPE_TI8168EVM
# endif
# define machine_is_ti8168evm()	(machine_arch_type == MACH_TYPE_TI8168EVM)
#else
# define machine_is_ti8168evm()	(0)
#endif

#ifdef CONFIG_MACH_TETON_BGA
# ifdef machine_arch_type
#  undef machine_arch_type
#  define machine_arch_type	__machine_arch_type
# else
#  define machine_arch_type	MACH_TYPE_TETON_BGA
# endif
# define machine_is_teton_bga()	(machine_arch_type == MACH_TYPE_TETON_BGA)
#else
# define machine_is_teton_bga()	(0)
#endif

#ifdef CONFIG_MACH_EUKREA_CPUIMX25SD
# ifdef machine_arch_type
#  undef machine_arch_type
#  define machine_arch_type	__machine_arch_type
# else
#  define machine_arch_type	MACH_TYPE_EUKREA_CPUIMX25SD
# endif
# define machine_is_eukrea_cpuimx25sd()	(machine_arch_type == MACH_TYPE_EUKREA_CPUIMX25SD)
#else
# define machine_is_eukrea_cpuimx25sd()	(0)
#endif

#ifdef CONFIG_MACH_EUKREA_CPUIMX35SD
# ifdef machine_arch_type
#  undef machine_arch_type
#  define machine_arch_type	__machine_arch_type
# else
#  define machine_arch_type	MACH_TYPE_EUKREA_CPUIMX35SD
# endif
# define machine_is_eukrea_cpuimx35sd()	(machine_arch_type == MACH_TYPE_EUKREA_CPUIMX35SD)
#else
# define machine_is_eukrea_cpuimx35sd()	(0)
#endif

#ifdef CONFIG_MACH_EUKREA_CPUIMX51SD
# ifdef machine_arch_type
#  undef machine_arch_type
#  define machine_arch_type	__machine_arch_type
# else
#  define machine_arch_type	MACH_TYPE_EUKREA_CPUIMX51SD
# endif
# define machine_is_eukrea_cpuimx51sd()	(machine_arch_type == MACH_TYPE_EUKREA_CPUIMX51SD)
#else
# define machine_is_eukrea_cpuimx51sd()	(0)
#endif

#ifdef CONFIG_MACH_EUKREA_CPUIMX51
# ifdef machine_arch_type
#  undef machine_arch_type
#  define machine_arch_type	__machine_arch_type
# else
#  define machine_arch_type	MACH_TYPE_EUKREA_CPUIMX51
# endif
# define machine_is_eukrea_cpuimx51()	(machine_arch_type == MACH_TYPE_EUKREA_CPUIMX51)
#else
# define machine_is_eukrea_cpuimx51()	(0)
#endif

#ifdef CONFIG_MACH_SMDKC210
# ifdef machine_arch_type
#  undef machine_arch_type
#  define machine_arch_type	__machine_arch_type
# else
#  define machine_arch_type	MACH_TYPE_SMDKC210
# endif
# define machine_is_smdkc210()	(machine_arch_type == MACH_TYPE_SMDKC210)
#else
# define machine_is_smdkc210()	(0)
#endif

#ifdef CONFIG_MACH_OMAP3_BRAILLO
# ifdef machine_arch_type
#  undef machine_arch_type
#  define machine_arch_type	__machine_arch_type
# else
#  define machine_arch_type	MACH_TYPE_OMAP3_BRAILLO
# endif
# define machine_is_omap3_braillo()	(machine_arch_type == MACH_TYPE_OMAP3_BRAILLO)
#else
# define machine_is_omap3_braillo()	(0)
#endif

#ifdef CONFIG_MACH_SPYPLUG
# ifdef machine_arch_type
#  undef machine_arch_type
#  define machine_arch_type	__machine_arch_type
# else
#  define machine_arch_type	MACH_TYPE_SPYPLUG
# endif
# define machine_is_spyplug()	(machine_arch_type == MACH_TYPE_SPYPLUG)
#else
# define machine_is_spyplug()	(0)
#endif

#ifdef CONFIG_MACH_GINGER
# ifdef machine_arch_type
#  undef machine_arch_type
#  define machine_arch_type	__machine_arch_type
# else
#  define machine_arch_type	MACH_TYPE_GINGER
# endif
# define machine_is_ginger()	(machine_arch_type == MACH_TYPE_GINGER)
#else
# define machine_is_ginger()	(0)
#endif

#ifdef CONFIG_MACH_TNY_T3530
# ifdef machine_arch_type
#  undef machine_arch_type
#  define machine_arch_type	__machine_arch_type
# else
#  define machine_arch_type	MACH_TYPE_TNY_T3530
# endif
# define machine_is_tny_t3530()	(machine_arch_type == MACH_TYPE_TNY_T3530)
#else
# define machine_is_tny_t3530()	(0)
#endif

#ifdef CONFIG_MACH_PCA102
# ifdef machine_arch_type
#  undef machine_arch_type
#  define machine_arch_type	__machine_arch_type
# else
#  define machine_arch_type	MACH_TYPE_PCA102
# endif
# define machine_is_pca102()	(machine_arch_type == MACH_TYPE_PCA102)
#else
# define machine_is_pca102()	(0)
#endif

#ifdef CONFIG_MACH_SPADE
# ifdef machine_arch_type
#  undef machine_arch_type
#  define machine_arch_type	__machine_arch_type
# else
#  define machine_arch_type	MACH_TYPE_SPADE
# endif
# define machine_is_spade()	(machine_arch_type == MACH_TYPE_SPADE)
#else
# define machine_is_spade()	(0)
#endif

#ifdef CONFIG_MACH_MXC25_TOPAZ
# ifdef machine_arch_type
#  undef machine_arch_type
#  define machine_arch_type	__machine_arch_type
# else
#  define machine_arch_type	MACH_TYPE_MXC25_TOPAZ
# endif
# define machine_is_mxc25_topaz()	(machine_arch_type == MACH_TYPE_MXC25_TOPAZ)
#else
# define machine_is_mxc25_topaz()	(0)
#endif

#ifdef CONFIG_MACH_T5325
# ifdef machine_arch_type
#  undef machine_arch_type
#  define machine_arch_type	__machine_arch_type
# else
#  define machine_arch_type	MACH_TYPE_T5325
# endif
# define machine_is_t5325()	(machine_arch_type == MACH_TYPE_T5325)
#else
# define machine_is_t5325()	(0)
#endif

#ifdef CONFIG_MACH_GW2361
# ifdef machine_arch_type
#  undef machine_arch_type
#  define machine_arch_type	__machine_arch_type
# else
#  define machine_arch_type	MACH_TYPE_GW2361
# endif
# define machine_is_gw2361()	(machine_arch_type == MACH_TYPE_GW2361)
#else
# define machine_is_gw2361()	(0)
#endif

#ifdef CONFIG_MACH_ELOG
# ifdef machine_arch_type
#  undef machine_arch_type
#  define machine_arch_type	__machine_arch_type
# else
#  define machine_arch_type	MACH_TYPE_ELOG
# endif
# define machine_is_elog()	(machine_arch_type == MACH_TYPE_ELOG)
#else
# define machine_is_elog()	(0)
#endif

#ifdef CONFIG_MACH_INCOME
# ifdef machine_arch_type
#  undef machine_arch_type
#  define machine_arch_type	__machine_arch_type
# else
#  define machine_arch_type	MACH_TYPE_INCOME
# endif
# define machine_is_income()	(machine_arch_type == MACH_TYPE_INCOME)
#else
# define machine_is_income()	(0)
#endif

#ifdef CONFIG_MACH_BCM589X
# ifdef machine_arch_type
#  undef machine_arch_type
#  define machine_arch_type	__machine_arch_type
# else
#  define machine_arch_type	MACH_TYPE_BCM589X
# endif
# define machine_is_bcm589x()	(machine_arch_type == MACH_TYPE_BCM589X)
#else
# define machine_is_bcm589x()	(0)
#endif

#ifdef CONFIG_MACH_ETNA
# ifdef machine_arch_type
#  undef machine_arch_type
#  define machine_arch_type	__machine_arch_type
# else
#  define machine_arch_type	MACH_TYPE_ETNA
# endif
# define machine_is_etna()	(machine_arch_type == MACH_TYPE_ETNA)
#else
# define machine_is_etna()	(0)
#endif

#ifdef CONFIG_MACH_HAWKS
# ifdef machine_arch_type
#  undef machine_arch_type
#  define machine_arch_type	__machine_arch_type
# else
#  define machine_arch_type	MACH_TYPE_HAWKS
# endif
# define machine_is_hawks()	(machine_arch_type == MACH_TYPE_HAWKS)
#else
# define machine_is_hawks()	(0)
#endif

#ifdef CONFIG_MACH_MESON
# ifdef machine_arch_type
#  undef machine_arch_type
#  define machine_arch_type	__machine_arch_type
# else
#  define machine_arch_type	MACH_TYPE_MESON
# endif
# define machine_is_meson()	(machine_arch_type == MACH_TYPE_MESON)
#else
# define machine_is_meson()	(0)
#endif

#ifdef CONFIG_MACH_XSBASE255
# ifdef machine_arch_type
#  undef machine_arch_type
#  define machine_arch_type	__machine_arch_type
# else
#  define machine_arch_type	MACH_TYPE_XSBASE255
# endif
# define machine_is_xsbase255()	(machine_arch_type == MACH_TYPE_XSBASE255)
#else
# define machine_is_xsbase255()	(0)
#endif

#ifdef CONFIG_MACH_PVM2030
# ifdef machine_arch_type
#  undef machine_arch_type
#  define machine_arch_type	__machine_arch_type
# else
#  define machine_arch_type	MACH_TYPE_PVM2030
# endif
# define machine_is_pvm2030()	(machine_arch_type == MACH_TYPE_PVM2030)
#else
# define machine_is_pvm2030()	(0)
#endif

#ifdef CONFIG_MACH_MIOA502
# ifdef machine_arch_type
#  undef machine_arch_type
#  define machine_arch_type	__machine_arch_type
# else
#  define machine_arch_type	MACH_TYPE_MIOA502
# endif
# define machine_is_mioa502()	(machine_arch_type == MACH_TYPE_MIOA502)
#else
# define machine_is_mioa502()	(0)
#endif

#ifdef CONFIG_MACH_VVBOX_SDORIG2
# ifdef machine_arch_type
#  undef machine_arch_type
#  define machine_arch_type	__machine_arch_type
# else
#  define machine_arch_type	MACH_TYPE_VVBOX_SDORIG2
# endif
# define machine_is_vvbox_sdorig2()	(machine_arch_type == MACH_TYPE_VVBOX_SDORIG2)
#else
# define machine_is_vvbox_sdorig2()	(0)
#endif

#ifdef CONFIG_MACH_VVBOX_SDLITE2
# ifdef machine_arch_type
#  undef machine_arch_type
#  define machine_arch_type	__machine_arch_type
# else
#  define machine_arch_type	MACH_TYPE_VVBOX_SDLITE2
# endif
# define machine_is_vvbox_sdlite2()	(machine_arch_type == MACH_TYPE_VVBOX_SDLITE2)
#else
# define machine_is_vvbox_sdlite2()	(0)
#endif

#ifdef CONFIG_MACH_VVBOX_SDPRO4
# ifdef machine_arch_type
#  undef machine_arch_type
#  define machine_arch_type	__machine_arch_type
# else
#  define machine_arch_type	MACH_TYPE_VVBOX_SDPRO4
# endif
# define machine_is_vvbox_sdpro4()	(machine_arch_type == MACH_TYPE_VVBOX_SDPRO4)
#else
# define machine_is_vvbox_sdpro4()	(0)
#endif

#ifdef CONFIG_MACH_HTC_SPV_M700
# ifdef machine_arch_type
#  undef machine_arch_type
#  define machine_arch_type	__machine_arch_type
# else
#  define machine_arch_type	MACH_TYPE_HTC_SPV_M700
# endif
# define machine_is_htc_spv_m700()	(machine_arch_type == MACH_TYPE_HTC_SPV_M700)
#else
# define machine_is_htc_spv_m700()	(0)
#endif

#ifdef CONFIG_MACH_MX257SX
# ifdef machine_arch_type
#  undef machine_arch_type
#  define machine_arch_type	__machine_arch_type
# else
#  define machine_arch_type	MACH_TYPE_MX257SX
# endif
# define machine_is_mx257sx()	(machine_arch_type == MACH_TYPE_MX257SX)
#else
# define machine_is_mx257sx()	(0)
#endif

#ifdef CONFIG_MACH_GONI
# ifdef machine_arch_type
#  undef machine_arch_type
#  define machine_arch_type	__machine_arch_type
# else
#  define machine_arch_type	MACH_TYPE_GONI
# endif
# define machine_is_goni()	(machine_arch_type == MACH_TYPE_GONI)
#else
# define machine_is_goni()	(0)
#endif

#ifdef CONFIG_MACH_MSM8X55_SVLTE_FFA
# ifdef machine_arch_type
#  undef machine_arch_type
#  define machine_arch_type	__machine_arch_type
# else
#  define machine_arch_type	MACH_TYPE_MSM8X55_SVLTE_FFA
# endif
# define machine_is_msm8x55_svlte_ffa()	(machine_arch_type == MACH_TYPE_MSM8X55_SVLTE_FFA)
#else
# define machine_is_msm8x55_svlte_ffa()	(0)
#endif

#ifdef CONFIG_MACH_MSM8X55_SVLTE_SURF
# ifdef machine_arch_type
#  undef machine_arch_type
#  define machine_arch_type	__machine_arch_type
# else
#  define machine_arch_type	MACH_TYPE_MSM8X55_SVLTE_SURF
# endif
# define machine_is_msm8x55_svlte_surf()	(machine_arch_type == MACH_TYPE_MSM8X55_SVLTE_SURF)
#else
# define machine_is_msm8x55_svlte_surf()	(0)
#endif

#ifdef CONFIG_MACH_QUICKSTEP
# ifdef machine_arch_type
#  undef machine_arch_type
#  define machine_arch_type	__machine_arch_type
# else
#  define machine_arch_type	MACH_TYPE_QUICKSTEP
# endif
# define machine_is_quickstep()	(machine_arch_type == MACH_TYPE_QUICKSTEP)
#else
# define machine_is_quickstep()	(0)
#endif

#ifdef CONFIG_MACH_DMW96
# ifdef machine_arch_type
#  undef machine_arch_type
#  define machine_arch_type	__machine_arch_type
# else
#  define machine_arch_type	MACH_TYPE_DMW96
# endif
# define machine_is_dmw96()	(machine_arch_type == MACH_TYPE_DMW96)
#else
# define machine_is_dmw96()	(0)
#endif

#ifdef CONFIG_MACH_HAMMERHEAD
# ifdef machine_arch_type
#  undef machine_arch_type
#  define machine_arch_type	__machine_arch_type
# else
#  define machine_arch_type	MACH_TYPE_HAMMERHEAD
# endif
# define machine_is_hammerhead()	(machine_arch_type == MACH_TYPE_HAMMERHEAD)
#else
# define machine_is_hammerhead()	(0)
#endif

#ifdef CONFIG_MACH_TRIDENT
# ifdef machine_arch_type
#  undef machine_arch_type
#  define machine_arch_type	__machine_arch_type
# else
#  define machine_arch_type	MACH_TYPE_TRIDENT
# endif
# define machine_is_trident()	(machine_arch_type == MACH_TYPE_TRIDENT)
#else
# define machine_is_trident()	(0)
#endif

#ifdef CONFIG_MACH_LIGHTNING
# ifdef machine_arch_type
#  undef machine_arch_type
#  define machine_arch_type	__machine_arch_type
# else
#  define machine_arch_type	MACH_TYPE_LIGHTNING
# endif
# define machine_is_lightning()	(machine_arch_type == MACH_TYPE_LIGHTNING)
#else
# define machine_is_lightning()	(0)
#endif

#ifdef CONFIG_MACH_ICONNECT
# ifdef machine_arch_type
#  undef machine_arch_type
#  define machine_arch_type	__machine_arch_type
# else
#  define machine_arch_type	MACH_TYPE_ICONNECT
# endif
# define machine_is_iconnect()	(machine_arch_type == MACH_TYPE_ICONNECT)
#else
# define machine_is_iconnect()	(0)
#endif

#ifdef CONFIG_MACH_AUTOBOT
# ifdef machine_arch_type
#  undef machine_arch_type
#  define machine_arch_type	__machine_arch_type
# else
#  define machine_arch_type	MACH_TYPE_AUTOBOT
# endif
# define machine_is_autobot()	(machine_arch_type == MACH_TYPE_AUTOBOT)
#else
# define machine_is_autobot()	(0)
#endif

#ifdef CONFIG_MACH_COCONUT
# ifdef machine_arch_type
#  undef machine_arch_type
#  define machine_arch_type	__machine_arch_type
# else
#  define machine_arch_type	MACH_TYPE_COCONUT
# endif
# define machine_is_coconut()	(machine_arch_type == MACH_TYPE_COCONUT)
#else
# define machine_is_coconut()	(0)
#endif

#ifdef CONFIG_MACH_DURIAN
# ifdef machine_arch_type
#  undef machine_arch_type
#  define machine_arch_type	__machine_arch_type
# else
#  define machine_arch_type	MACH_TYPE_DURIAN
# endif
# define machine_is_durian()	(machine_arch_type == MACH_TYPE_DURIAN)
#else
# define machine_is_durian()	(0)
#endif

#ifdef CONFIG_MACH_CAYENNE
# ifdef machine_arch_type
#  undef machine_arch_type
#  define machine_arch_type	__machine_arch_type
# else
#  define machine_arch_type	MACH_TYPE_CAYENNE
# endif
# define machine_is_cayenne()	(machine_arch_type == MACH_TYPE_CAYENNE)
#else
# define machine_is_cayenne()	(0)
#endif

#ifdef CONFIG_MACH_FUJI
# ifdef machine_arch_type
#  undef machine_arch_type
#  define machine_arch_type	__machine_arch_type
# else
#  define machine_arch_type	MACH_TYPE_FUJI
# endif
# define machine_is_fuji()	(machine_arch_type == MACH_TYPE_FUJI)
#else
# define machine_is_fuji()	(0)
#endif

#ifdef CONFIG_MACH_SYNOLOGY_6282
# ifdef machine_arch_type
#  undef machine_arch_type
#  define machine_arch_type	__machine_arch_type
# else
#  define machine_arch_type	MACH_TYPE_SYNOLOGY_6282
# endif
# define machine_is_synology_6282()	(machine_arch_type == MACH_TYPE_SYNOLOGY_6282)
#else
# define machine_is_synology_6282()	(0)
#endif

#ifdef CONFIG_MACH_EM1SY
# ifdef machine_arch_type
#  undef machine_arch_type
#  define machine_arch_type	__machine_arch_type
# else
#  define machine_arch_type	MACH_TYPE_EM1SY
# endif
# define machine_is_em1sy()	(machine_arch_type == MACH_TYPE_EM1SY)
#else
# define machine_is_em1sy()	(0)
#endif

#ifdef CONFIG_MACH_M502
# ifdef machine_arch_type
#  undef machine_arch_type
#  define machine_arch_type	__machine_arch_type
# else
#  define machine_arch_type	MACH_TYPE_M502
# endif
# define machine_is_m502()	(machine_arch_type == MACH_TYPE_M502)
#else
# define machine_is_m502()	(0)
#endif

#ifdef CONFIG_MACH_MATRIX518
# ifdef machine_arch_type
#  undef machine_arch_type
#  define machine_arch_type	__machine_arch_type
# else
#  define machine_arch_type	MACH_TYPE_MATRIX518
# endif
# define machine_is_matrix518()	(machine_arch_type == MACH_TYPE_MATRIX518)
#else
# define machine_is_matrix518()	(0)
#endif

#ifdef CONFIG_MACH_TINY_GURNARD
# ifdef machine_arch_type
#  undef machine_arch_type
#  define machine_arch_type	__machine_arch_type
# else
#  define machine_arch_type	MACH_TYPE_TINY_GURNARD
# endif
# define machine_is_tiny_gurnard()	(machine_arch_type == MACH_TYPE_TINY_GURNARD)
#else
# define machine_is_tiny_gurnard()	(0)
#endif

#ifdef CONFIG_MACH_SPEAR1310
# ifdef machine_arch_type
#  undef machine_arch_type
#  define machine_arch_type	__machine_arch_type
# else
#  define machine_arch_type	MACH_TYPE_SPEAR1310
# endif
# define machine_is_spear1310()	(machine_arch_type == MACH_TYPE_SPEAR1310)
#else
# define machine_is_spear1310()	(0)
#endif

#ifdef CONFIG_MACH_BV07
# ifdef machine_arch_type
#  undef machine_arch_type
#  define machine_arch_type	__machine_arch_type
# else
#  define machine_arch_type	MACH_TYPE_BV07
# endif
# define machine_is_bv07()	(machine_arch_type == MACH_TYPE_BV07)
#else
# define machine_is_bv07()	(0)
#endif

#ifdef CONFIG_MACH_MXT_TD61
# ifdef machine_arch_type
#  undef machine_arch_type
#  define machine_arch_type	__machine_arch_type
# else
#  define machine_arch_type	MACH_TYPE_MXT_TD61
# endif
# define machine_is_mxt_td61()	(machine_arch_type == MACH_TYPE_MXT_TD61)
#else
# define machine_is_mxt_td61()	(0)
#endif

#ifdef CONFIG_MACH_OPENRD_ULTIMATE
# ifdef machine_arch_type
#  undef machine_arch_type
#  define machine_arch_type	__machine_arch_type
# else
#  define machine_arch_type	MACH_TYPE_OPENRD_ULTIMATE
# endif
# define machine_is_openrd_ultimate()	(machine_arch_type == MACH_TYPE_OPENRD_ULTIMATE)
#else
# define machine_is_openrd_ultimate()	(0)
#endif

#ifdef CONFIG_MACH_DEVIXP
# ifdef machine_arch_type
#  undef machine_arch_type
#  define machine_arch_type	__machine_arch_type
# else
#  define machine_arch_type	MACH_TYPE_DEVIXP
# endif
# define machine_is_devixp()	(machine_arch_type == MACH_TYPE_DEVIXP)
#else
# define machine_is_devixp()	(0)
#endif

#ifdef CONFIG_MACH_MICCPT
# ifdef machine_arch_type
#  undef machine_arch_type
#  define machine_arch_type	__machine_arch_type
# else
#  define machine_arch_type	MACH_TYPE_MICCPT
# endif
# define machine_is_miccpt()	(machine_arch_type == MACH_TYPE_MICCPT)
#else
# define machine_is_miccpt()	(0)
#endif

#ifdef CONFIG_MACH_MIC256
# ifdef machine_arch_type
#  undef machine_arch_type
#  define machine_arch_type	__machine_arch_type
# else
#  define machine_arch_type	MACH_TYPE_MIC256
# endif
# define machine_is_mic256()	(machine_arch_type == MACH_TYPE_MIC256)
#else
# define machine_is_mic256()	(0)
#endif

#ifdef CONFIG_MACH_AS1167
# ifdef machine_arch_type
#  undef machine_arch_type
#  define machine_arch_type	__machine_arch_type
# else
#  define machine_arch_type	MACH_TYPE_AS1167
# endif
# define machine_is_as1167()	(machine_arch_type == MACH_TYPE_AS1167)
#else
# define machine_is_as1167()	(0)
#endif

#ifdef CONFIG_MACH_OMAP3_IBIZA
# ifdef machine_arch_type
#  undef machine_arch_type
#  define machine_arch_type	__machine_arch_type
# else
#  define machine_arch_type	MACH_TYPE_OMAP3_IBIZA
# endif
# define machine_is_omap3_ibiza()	(machine_arch_type == MACH_TYPE_OMAP3_IBIZA)
#else
# define machine_is_omap3_ibiza()	(0)
#endif

#ifdef CONFIG_MACH_U5500
# ifdef machine_arch_type
#  undef machine_arch_type
#  define machine_arch_type	__machine_arch_type
# else
#  define machine_arch_type	MACH_TYPE_U5500
# endif
# define machine_is_u5500()	(machine_arch_type == MACH_TYPE_U5500)
#else
# define machine_is_u5500()	(0)
#endif

#ifdef CONFIG_MACH_DAVINCI_PICTO
# ifdef machine_arch_type
#  undef machine_arch_type
#  define machine_arch_type	__machine_arch_type
# else
#  define machine_arch_type	MACH_TYPE_DAVINCI_PICTO
# endif
# define machine_is_davinci_picto()	(machine_arch_type == MACH_TYPE_DAVINCI_PICTO)
#else
# define machine_is_davinci_picto()	(0)
#endif

#ifdef CONFIG_MACH_MECHA
# ifdef machine_arch_type
#  undef machine_arch_type
#  define machine_arch_type	__machine_arch_type
# else
#  define machine_arch_type	MACH_TYPE_MECHA
# endif
# define machine_is_mecha()	(machine_arch_type == MACH_TYPE_MECHA)
#else
# define machine_is_mecha()	(0)
#endif

#ifdef CONFIG_MACH_BUBBA3
# ifdef machine_arch_type
#  undef machine_arch_type
#  define machine_arch_type	__machine_arch_type
# else
#  define machine_arch_type	MACH_TYPE_BUBBA3
# endif
# define machine_is_bubba3()	(machine_arch_type == MACH_TYPE_BUBBA3)
#else
# define machine_is_bubba3()	(0)
#endif

#ifdef CONFIG_MACH_PUPITRE
# ifdef machine_arch_type
#  undef machine_arch_type
#  define machine_arch_type	__machine_arch_type
# else
#  define machine_arch_type	MACH_TYPE_PUPITRE
# endif
# define machine_is_pupitre()	(machine_arch_type == MACH_TYPE_PUPITRE)
#else
# define machine_is_pupitre()	(0)
#endif

#ifdef CONFIG_MACH_TEGRA_VOGUE
# ifdef machine_arch_type
#  undef machine_arch_type
#  define machine_arch_type	__machine_arch_type
# else
#  define machine_arch_type	MACH_TYPE_TEGRA_VOGUE
# endif
# define machine_is_tegra_vogue()	(machine_arch_type == MACH_TYPE_TEGRA_VOGUE)
#else
# define machine_is_tegra_vogue()	(0)
#endif

#ifdef CONFIG_MACH_TEGRA_E1165
# ifdef machine_arch_type
#  undef machine_arch_type
#  define machine_arch_type	__machine_arch_type
# else
#  define machine_arch_type	MACH_TYPE_TEGRA_E1165
# endif
# define machine_is_tegra_e1165()	(machine_arch_type == MACH_TYPE_TEGRA_E1165)
#else
# define machine_is_tegra_e1165()	(0)
#endif

#ifdef CONFIG_MACH_SIMPLENET
# ifdef machine_arch_type
#  undef machine_arch_type
#  define machine_arch_type	__machine_arch_type
# else
#  define machine_arch_type	MACH_TYPE_SIMPLENET
# endif
# define machine_is_simplenet()	(machine_arch_type == MACH_TYPE_SIMPLENET)
#else
# define machine_is_simplenet()	(0)
#endif

#ifdef CONFIG_MACH_EC4350TBM
# ifdef machine_arch_type
#  undef machine_arch_type
#  define machine_arch_type	__machine_arch_type
# else
#  define machine_arch_type	MACH_TYPE_EC4350TBM
# endif
# define machine_is_ec4350tbm()	(machine_arch_type == MACH_TYPE_EC4350TBM)
#else
# define machine_is_ec4350tbm()	(0)
#endif

#ifdef CONFIG_MACH_PEC_TC
# ifdef machine_arch_type
#  undef machine_arch_type
#  define machine_arch_type	__machine_arch_type
# else
#  define machine_arch_type	MACH_TYPE_PEC_TC
# endif
# define machine_is_pec_tc()	(machine_arch_type == MACH_TYPE_PEC_TC)
#else
# define machine_is_pec_tc()	(0)
#endif

#ifdef CONFIG_MACH_PEC_HC2
# ifdef machine_arch_type
#  undef machine_arch_type
#  define machine_arch_type	__machine_arch_type
# else
#  define machine_arch_type	MACH_TYPE_PEC_HC2
# endif
# define machine_is_pec_hc2()	(machine_arch_type == MACH_TYPE_PEC_HC2)
#else
# define machine_is_pec_hc2()	(0)
#endif

#ifdef CONFIG_MACH_ESL_MOBILIS_A
# ifdef machine_arch_type
#  undef machine_arch_type
#  define machine_arch_type	__machine_arch_type
# else
#  define machine_arch_type	MACH_TYPE_ESL_MOBILIS_A
# endif
# define machine_is_esl_mobilis_a()	(machine_arch_type == MACH_TYPE_ESL_MOBILIS_A)
#else
# define machine_is_esl_mobilis_a()	(0)
#endif

#ifdef CONFIG_MACH_ESL_MOBILIS_B
# ifdef machine_arch_type
#  undef machine_arch_type
#  define machine_arch_type	__machine_arch_type
# else
#  define machine_arch_type	MACH_TYPE_ESL_MOBILIS_B
# endif
# define machine_is_esl_mobilis_b()	(machine_arch_type == MACH_TYPE_ESL_MOBILIS_B)
#else
# define machine_is_esl_mobilis_b()	(0)
#endif

#ifdef CONFIG_MACH_ESL_WAVE_A
# ifdef machine_arch_type
#  undef machine_arch_type
#  define machine_arch_type	__machine_arch_type
# else
#  define machine_arch_type	MACH_TYPE_ESL_WAVE_A
# endif
# define machine_is_esl_wave_a()	(machine_arch_type == MACH_TYPE_ESL_WAVE_A)
#else
# define machine_is_esl_wave_a()	(0)
#endif

#ifdef CONFIG_MACH_ESL_WAVE_B
# ifdef machine_arch_type
#  undef machine_arch_type
#  define machine_arch_type	__machine_arch_type
# else
#  define machine_arch_type	MACH_TYPE_ESL_WAVE_B
# endif
# define machine_is_esl_wave_b()	(machine_arch_type == MACH_TYPE_ESL_WAVE_B)
#else
# define machine_is_esl_wave_b()	(0)
#endif

#ifdef CONFIG_MACH_UNISENSE_MMM
# ifdef machine_arch_type
#  undef machine_arch_type
#  define machine_arch_type	__machine_arch_type
# else
#  define machine_arch_type	MACH_TYPE_UNISENSE_MMM
# endif
# define machine_is_unisense_mmm()	(machine_arch_type == MACH_TYPE_UNISENSE_MMM)
#else
# define machine_is_unisense_mmm()	(0)
#endif

#ifdef CONFIG_MACH_BLUESHARK
# ifdef machine_arch_type
#  undef machine_arch_type
#  define machine_arch_type	__machine_arch_type
# else
#  define machine_arch_type	MACH_TYPE_BLUESHARK
# endif
# define machine_is_blueshark()	(machine_arch_type == MACH_TYPE_BLUESHARK)
#else
# define machine_is_blueshark()	(0)
#endif

#ifdef CONFIG_MACH_E10
# ifdef machine_arch_type
#  undef machine_arch_type
#  define machine_arch_type	__machine_arch_type
# else
#  define machine_arch_type	MACH_TYPE_E10
# endif
# define machine_is_e10()	(machine_arch_type == MACH_TYPE_E10)
#else
# define machine_is_e10()	(0)
#endif

#ifdef CONFIG_MACH_APP3K_ROBIN
# ifdef machine_arch_type
#  undef machine_arch_type
#  define machine_arch_type	__machine_arch_type
# else
#  define machine_arch_type	MACH_TYPE_APP3K_ROBIN
# endif
# define machine_is_app3k_robin()	(machine_arch_type == MACH_TYPE_APP3K_ROBIN)
#else
# define machine_is_app3k_robin()	(0)
#endif

#ifdef CONFIG_MACH_POV15HD
# ifdef machine_arch_type
#  undef machine_arch_type
#  define machine_arch_type	__machine_arch_type
# else
#  define machine_arch_type	MACH_TYPE_POV15HD
# endif
# define machine_is_pov15hd()	(machine_arch_type == MACH_TYPE_POV15HD)
#else
# define machine_is_pov15hd()	(0)
#endif

#ifdef CONFIG_MACH_STELLA
# ifdef machine_arch_type
#  undef machine_arch_type
#  define machine_arch_type	__machine_arch_type
# else
#  define machine_arch_type	MACH_TYPE_STELLA
# endif
# define machine_is_stella()	(machine_arch_type == MACH_TYPE_STELLA)
#else
# define machine_is_stella()	(0)
#endif

#ifdef CONFIG_MACH_LINKSTATION_LSCHL
# ifdef machine_arch_type
#  undef machine_arch_type
#  define machine_arch_type	__machine_arch_type
# else
#  define machine_arch_type	MACH_TYPE_LINKSTATION_LSCHL
# endif
# define machine_is_linkstation_lschl()	(machine_arch_type == MACH_TYPE_LINKSTATION_LSCHL)
#else
# define machine_is_linkstation_lschl()	(0)
#endif

#ifdef CONFIG_MACH_NETWALKER
# ifdef machine_arch_type
#  undef machine_arch_type
#  define machine_arch_type	__machine_arch_type
# else
#  define machine_arch_type	MACH_TYPE_NETWALKER
# endif
# define machine_is_netwalker()	(machine_arch_type == MACH_TYPE_NETWALKER)
#else
# define machine_is_netwalker()	(0)
#endif

#ifdef CONFIG_MACH_ACSX106
# ifdef machine_arch_type
#  undef machine_arch_type
#  define machine_arch_type	__machine_arch_type
# else
#  define machine_arch_type	MACH_TYPE_ACSX106
# endif
# define machine_is_acsx106()	(machine_arch_type == MACH_TYPE_ACSX106)
#else
# define machine_is_acsx106()	(0)
#endif

#ifdef CONFIG_MACH_ATLAS5_C1
# ifdef machine_arch_type
#  undef machine_arch_type
#  define machine_arch_type	__machine_arch_type
# else
#  define machine_arch_type	MACH_TYPE_ATLAS5_C1
# endif
# define machine_is_atlas5_c1()	(machine_arch_type == MACH_TYPE_ATLAS5_C1)
#else
# define machine_is_atlas5_c1()	(0)
#endif

#ifdef CONFIG_MACH_NSB3AST
# ifdef machine_arch_type
#  undef machine_arch_type
#  define machine_arch_type	__machine_arch_type
# else
#  define machine_arch_type	MACH_TYPE_NSB3AST
# endif
# define machine_is_nsb3ast()	(machine_arch_type == MACH_TYPE_NSB3AST)
#else
# define machine_is_nsb3ast()	(0)
#endif

#ifdef CONFIG_MACH_GNET_SLC
# ifdef machine_arch_type
#  undef machine_arch_type
#  define machine_arch_type	__machine_arch_type
# else
#  define machine_arch_type	MACH_TYPE_GNET_SLC
# endif
# define machine_is_gnet_slc()	(machine_arch_type == MACH_TYPE_GNET_SLC)
#else
# define machine_is_gnet_slc()	(0)
#endif

#ifdef CONFIG_MACH_AF4000
# ifdef machine_arch_type
#  undef machine_arch_type
#  define machine_arch_type	__machine_arch_type
# else
#  define machine_arch_type	MACH_TYPE_AF4000
# endif
# define machine_is_af4000()	(machine_arch_type == MACH_TYPE_AF4000)
#else
# define machine_is_af4000()	(0)
#endif

#ifdef CONFIG_MACH_ARK9431
# ifdef machine_arch_type
#  undef machine_arch_type
#  define machine_arch_type	__machine_arch_type
# else
#  define machine_arch_type	MACH_TYPE_ARK9431
# endif
# define machine_is_ark9431()	(machine_arch_type == MACH_TYPE_ARK9431)
#else
# define machine_is_ark9431()	(0)
#endif

#ifdef CONFIG_MACH_FS_S5PC100
# ifdef machine_arch_type
#  undef machine_arch_type
#  define machine_arch_type	__machine_arch_type
# else
#  define machine_arch_type	MACH_TYPE_FS_S5PC100
# endif
# define machine_is_fs_s5pc100()	(machine_arch_type == MACH_TYPE_FS_S5PC100)
#else
# define machine_is_fs_s5pc100()	(0)
#endif

#ifdef CONFIG_MACH_OMAP3505NOVA8
# ifdef machine_arch_type
#  undef machine_arch_type
#  define machine_arch_type	__machine_arch_type
# else
#  define machine_arch_type	MACH_TYPE_OMAP3505NOVA8
# endif
# define machine_is_omap3505nova8()	(machine_arch_type == MACH_TYPE_OMAP3505NOVA8)
#else
# define machine_is_omap3505nova8()	(0)
#endif

#ifdef CONFIG_MACH_OMAP3621_EDP1
# ifdef machine_arch_type
#  undef machine_arch_type
#  define machine_arch_type	__machine_arch_type
# else
#  define machine_arch_type	MACH_TYPE_OMAP3621_EDP1
# endif
# define machine_is_omap3621_edp1()	(machine_arch_type == MACH_TYPE_OMAP3621_EDP1)
#else
# define machine_is_omap3621_edp1()	(0)
#endif

#ifdef CONFIG_MACH_ORATISAES
# ifdef machine_arch_type
#  undef machine_arch_type
#  define machine_arch_type	__machine_arch_type
# else
#  define machine_arch_type	MACH_TYPE_ORATISAES
# endif
# define machine_is_oratisaes()	(machine_arch_type == MACH_TYPE_ORATISAES)
#else
# define machine_is_oratisaes()	(0)
#endif

#ifdef CONFIG_MACH_SMDKV310
# ifdef machine_arch_type
#  undef machine_arch_type
#  define machine_arch_type	__machine_arch_type
# else
#  define machine_arch_type	MACH_TYPE_SMDKV310
# endif
# define machine_is_smdkv310()	(machine_arch_type == MACH_TYPE_SMDKV310)
#else
# define machine_is_smdkv310()	(0)
#endif

#ifdef CONFIG_MACH_SIEMENS_L0
# ifdef machine_arch_type
#  undef machine_arch_type
#  define machine_arch_type	__machine_arch_type
# else
#  define machine_arch_type	MACH_TYPE_SIEMENS_L0
# endif
# define machine_is_siemens_l0()	(machine_arch_type == MACH_TYPE_SIEMENS_L0)
#else
# define machine_is_siemens_l0()	(0)
#endif

#ifdef CONFIG_MACH_VENTANA
# ifdef machine_arch_type
#  undef machine_arch_type
#  define machine_arch_type	__machine_arch_type
# else
#  define machine_arch_type	MACH_TYPE_VENTANA
# endif
# define machine_is_ventana()	(machine_arch_type == MACH_TYPE_VENTANA)
#else
# define machine_is_ventana()	(0)
#endif

#ifdef CONFIG_MACH_WM8505_7IN_NETBOOK
# ifdef machine_arch_type
#  undef machine_arch_type
#  define machine_arch_type	__machine_arch_type
# else
#  define machine_arch_type	MACH_TYPE_WM8505_7IN_NETBOOK
# endif
# define machine_is_wm8505_7in_netbook()	(machine_arch_type == MACH_TYPE_WM8505_7IN_NETBOOK)
#else
# define machine_is_wm8505_7in_netbook()	(0)
#endif

#ifdef CONFIG_MACH_EC4350SDB
# ifdef machine_arch_type
#  undef machine_arch_type
#  define machine_arch_type	__machine_arch_type
# else
#  define machine_arch_type	MACH_TYPE_EC4350SDB
# endif
# define machine_is_ec4350sdb()	(machine_arch_type == MACH_TYPE_EC4350SDB)
#else
# define machine_is_ec4350sdb()	(0)
#endif

#ifdef CONFIG_MACH_MIMAS
# ifdef machine_arch_type
#  undef machine_arch_type
#  define machine_arch_type	__machine_arch_type
# else
#  define machine_arch_type	MACH_TYPE_MIMAS
# endif
# define machine_is_mimas()	(machine_arch_type == MACH_TYPE_MIMAS)
#else
# define machine_is_mimas()	(0)
#endif

#ifdef CONFIG_MACH_TITAN
# ifdef machine_arch_type
#  undef machine_arch_type
#  define machine_arch_type	__machine_arch_type
# else
#  define machine_arch_type	MACH_TYPE_TITAN
# endif
# define machine_is_titan()	(machine_arch_type == MACH_TYPE_TITAN)
#else
# define machine_is_titan()	(0)
#endif

#ifdef CONFIG_MACH_CRANEBOARD
# ifdef machine_arch_type
#  undef machine_arch_type
#  define machine_arch_type	__machine_arch_type
# else
#  define machine_arch_type	MACH_TYPE_CRANEBOARD
# endif
# define machine_is_craneboard()	(machine_arch_type == MACH_TYPE_CRANEBOARD)
#else
# define machine_is_craneboard()	(0)
#endif

#ifdef CONFIG_MACH_ES2440
# ifdef machine_arch_type
#  undef machine_arch_type
#  define machine_arch_type	__machine_arch_type
# else
#  define machine_arch_type	MACH_TYPE_ES2440
# endif
# define machine_is_es2440()	(machine_arch_type == MACH_TYPE_ES2440)
#else
# define machine_is_es2440()	(0)
#endif

#ifdef CONFIG_MACH_NAJAY_A9263
# ifdef machine_arch_type
#  undef machine_arch_type
#  define machine_arch_type	__machine_arch_type
# else
#  define machine_arch_type	MACH_TYPE_NAJAY_A9263
# endif
# define machine_is_najay_a9263()	(machine_arch_type == MACH_TYPE_NAJAY_A9263)
#else
# define machine_is_najay_a9263()	(0)
#endif

#ifdef CONFIG_MACH_HTCTORNADO
# ifdef machine_arch_type
#  undef machine_arch_type
#  define machine_arch_type	__machine_arch_type
# else
#  define machine_arch_type	MACH_TYPE_HTCTORNADO
# endif
# define machine_is_htctornado()	(machine_arch_type == MACH_TYPE_HTCTORNADO)
#else
# define machine_is_htctornado()	(0)
#endif

#ifdef CONFIG_MACH_DIMM_MX257
# ifdef machine_arch_type
#  undef machine_arch_type
#  define machine_arch_type	__machine_arch_type
# else
#  define machine_arch_type	MACH_TYPE_DIMM_MX257
# endif
# define machine_is_dimm_mx257()	(machine_arch_type == MACH_TYPE_DIMM_MX257)
#else
# define machine_is_dimm_mx257()	(0)
#endif

#ifdef CONFIG_MACH_JIGEN
# ifdef machine_arch_type
#  undef machine_arch_type
#  define machine_arch_type	__machine_arch_type
# else
#  define machine_arch_type	MACH_TYPE_JIGEN
# endif
# define machine_is_jigen301()	(machine_arch_type == MACH_TYPE_JIGEN)
#else
# define machine_is_jigen301()	(0)
#endif

#ifdef CONFIG_MACH_SMDK6450
# ifdef machine_arch_type
#  undef machine_arch_type
#  define machine_arch_type	__machine_arch_type
# else
#  define machine_arch_type	MACH_TYPE_SMDK6450
# endif
# define machine_is_smdk6450()	(machine_arch_type == MACH_TYPE_SMDK6450)
#else
# define machine_is_smdk6450()	(0)
#endif

#ifdef CONFIG_MACH_MENO_QNG
# ifdef machine_arch_type
#  undef machine_arch_type
#  define machine_arch_type	__machine_arch_type
# else
#  define machine_arch_type	MACH_TYPE_MENO_QNG
# endif
# define machine_is_meno_qng()	(machine_arch_type == MACH_TYPE_MENO_QNG)
#else
# define machine_is_meno_qng()	(0)
#endif

#ifdef CONFIG_MACH_NS2416
# ifdef machine_arch_type
#  undef machine_arch_type
#  define machine_arch_type	__machine_arch_type
# else
#  define machine_arch_type	MACH_TYPE_NS2416
# endif
# define machine_is_ns2416()	(machine_arch_type == MACH_TYPE_NS2416)
#else
# define machine_is_ns2416()	(0)
#endif

#ifdef CONFIG_MACH_RPC353
# ifdef machine_arch_type
#  undef machine_arch_type
#  define machine_arch_type	__machine_arch_type
# else
#  define machine_arch_type	MACH_TYPE_RPC353
# endif
# define machine_is_rpc353()	(machine_arch_type == MACH_TYPE_RPC353)
#else
# define machine_is_rpc353()	(0)
#endif

#ifdef CONFIG_MACH_TQ6410
# ifdef machine_arch_type
#  undef machine_arch_type
#  define machine_arch_type	__machine_arch_type
# else
#  define machine_arch_type	MACH_TYPE_TQ6410
# endif
# define machine_is_tq6410()	(machine_arch_type == MACH_TYPE_TQ6410)
#else
# define machine_is_tq6410()	(0)
#endif

#ifdef CONFIG_MACH_SKY6410
# ifdef machine_arch_type
#  undef machine_arch_type
#  define machine_arch_type	__machine_arch_type
# else
#  define machine_arch_type	MACH_TYPE_SKY6410
# endif
# define machine_is_sky6410()	(machine_arch_type == MACH_TYPE_SKY6410)
#else
# define machine_is_sky6410()	(0)
#endif

#ifdef CONFIG_MACH_DYNASTY
# ifdef machine_arch_type
#  undef machine_arch_type
#  define machine_arch_type	__machine_arch_type
# else
#  define machine_arch_type	MACH_TYPE_DYNASTY
# endif
# define machine_is_dynasty()	(machine_arch_type == MACH_TYPE_DYNASTY)
#else
# define machine_is_dynasty()	(0)
#endif

#ifdef CONFIG_MACH_VIVO
# ifdef machine_arch_type
#  undef machine_arch_type
#  define machine_arch_type	__machine_arch_type
# else
#  define machine_arch_type	MACH_TYPE_VIVO
# endif
# define machine_is_vivo()	(machine_arch_type == MACH_TYPE_VIVO)
#else
# define machine_is_vivo()	(0)
#endif

#ifdef CONFIG_MACH_BURY_BL7582
# ifdef machine_arch_type
#  undef machine_arch_type
#  define machine_arch_type	__machine_arch_type
# else
#  define machine_arch_type	MACH_TYPE_BURY_BL7582
# endif
# define machine_is_bury_bl7582()	(machine_arch_type == MACH_TYPE_BURY_BL7582)
#else
# define machine_is_bury_bl7582()	(0)
#endif

#ifdef CONFIG_MACH_BURY_BPS5270
# ifdef machine_arch_type
#  undef machine_arch_type
#  define machine_arch_type	__machine_arch_type
# else
#  define machine_arch_type	MACH_TYPE_BURY_BPS5270
# endif
# define machine_is_bury_bps5270()	(machine_arch_type == MACH_TYPE_BURY_BPS5270)
#else
# define machine_is_bury_bps5270()	(0)
#endif

#ifdef CONFIG_MACH_BASI
# ifdef machine_arch_type
#  undef machine_arch_type
#  define machine_arch_type	__machine_arch_type
# else
#  define machine_arch_type	MACH_TYPE_BASI
# endif
# define machine_is_basi()	(machine_arch_type == MACH_TYPE_BASI)
#else
# define machine_is_basi()	(0)
#endif

#ifdef CONFIG_MACH_TN200
# ifdef machine_arch_type
#  undef machine_arch_type
#  define machine_arch_type	__machine_arch_type
# else
#  define machine_arch_type	MACH_TYPE_TN200
# endif
# define machine_is_tn200()	(machine_arch_type == MACH_TYPE_TN200)
#else
# define machine_is_tn200()	(0)
#endif

#ifdef CONFIG_MACH_C2MMI
# ifdef machine_arch_type
#  undef machine_arch_type
#  define machine_arch_type	__machine_arch_type
# else
#  define machine_arch_type	MACH_TYPE_C2MMI
# endif
# define machine_is_c2mmi()	(machine_arch_type == MACH_TYPE_C2MMI)
#else
# define machine_is_c2mmi()	(0)
#endif

#ifdef CONFIG_MACH_MESON_6236M
# ifdef machine_arch_type
#  undef machine_arch_type
#  define machine_arch_type	__machine_arch_type
# else
#  define machine_arch_type	MACH_TYPE_MESON_6236M
# endif
# define machine_is_meson_6236m()	(machine_arch_type == MACH_TYPE_MESON_6236M)
#else
# define machine_is_meson_6236m()	(0)
#endif

#ifdef CONFIG_MACH_MESON_8626M
# ifdef machine_arch_type
#  undef machine_arch_type
#  define machine_arch_type	__machine_arch_type
# else
#  define machine_arch_type	MACH_TYPE_MESON_8626M
# endif
# define machine_is_meson_8626m()	(machine_arch_type == MACH_TYPE_MESON_8626M)
#else
# define machine_is_meson_8626m()	(0)
#endif

#ifdef CONFIG_MACH_TUBE
# ifdef machine_arch_type
#  undef machine_arch_type
#  define machine_arch_type	__machine_arch_type
# else
#  define machine_arch_type	MACH_TYPE_TUBE
# endif
# define machine_is_tube()	(machine_arch_type == MACH_TYPE_TUBE)
#else
# define machine_is_tube()	(0)
#endif

#ifdef CONFIG_MACH_MESSINA
# ifdef machine_arch_type
#  undef machine_arch_type
#  define machine_arch_type	__machine_arch_type
# else
#  define machine_arch_type	MACH_TYPE_MESSINA
# endif
# define machine_is_messina()	(machine_arch_type == MACH_TYPE_MESSINA)
#else
# define machine_is_messina()	(0)
#endif

#ifdef CONFIG_MACH_MX50_ARM2
# ifdef machine_arch_type
#  undef machine_arch_type
#  define machine_arch_type	__machine_arch_type
# else
#  define machine_arch_type	MACH_TYPE_MX50_ARM2
# endif
# define machine_is_mx50_arm2()	(machine_arch_type == MACH_TYPE_MX50_ARM2)
#else
# define machine_is_mx50_arm2()	(0)
#endif

#ifdef CONFIG_MACH_CETUS9263
# ifdef machine_arch_type
#  undef machine_arch_type
#  define machine_arch_type	__machine_arch_type
# else
#  define machine_arch_type	MACH_TYPE_CETUS9263
# endif
# define machine_is_cetus9263()	(machine_arch_type == MACH_TYPE_CETUS9263)
#else
# define machine_is_cetus9263()	(0)
#endif

#ifdef CONFIG_MACH_BROWNSTONE
# ifdef machine_arch_type
#  undef machine_arch_type
#  define machine_arch_type	__machine_arch_type
# else
#  define machine_arch_type	MACH_TYPE_BROWNSTONE
# endif
# define machine_is_brownstone()	(machine_arch_type == MACH_TYPE_BROWNSTONE)
#else
# define machine_is_brownstone()	(0)
#endif

#ifdef CONFIG_MACH_VMX25
# ifdef machine_arch_type
#  undef machine_arch_type
#  define machine_arch_type	__machine_arch_type
# else
#  define machine_arch_type	MACH_TYPE_VMX25
# endif
# define machine_is_vmx25()	(machine_arch_type == MACH_TYPE_VMX25)
#else
# define machine_is_vmx25()	(0)
#endif

#ifdef CONFIG_MACH_VMX51
# ifdef machine_arch_type
#  undef machine_arch_type
#  define machine_arch_type	__machine_arch_type
# else
#  define machine_arch_type	MACH_TYPE_VMX51
# endif
# define machine_is_vmx51()	(machine_arch_type == MACH_TYPE_VMX51)
#else
# define machine_is_vmx51()	(0)
#endif

#ifdef CONFIG_MACH_ABACUS
# ifdef machine_arch_type
#  undef machine_arch_type
#  define machine_arch_type	__machine_arch_type
# else
#  define machine_arch_type	MACH_TYPE_ABACUS
# endif
# define machine_is_abacus()	(machine_arch_type == MACH_TYPE_ABACUS)
#else
# define machine_is_abacus()	(0)
#endif

#ifdef CONFIG_MACH_CM4745
# ifdef machine_arch_type
#  undef machine_arch_type
#  define machine_arch_type	__machine_arch_type
# else
#  define machine_arch_type	MACH_TYPE_CM4745
# endif
# define machine_is_cm4745()	(machine_arch_type == MACH_TYPE_CM4745)
#else
# define machine_is_cm4745()	(0)
#endif

#ifdef CONFIG_MACH_ORATISLINK
# ifdef machine_arch_type
#  undef machine_arch_type
#  define machine_arch_type	__machine_arch_type
# else
#  define machine_arch_type	MACH_TYPE_ORATISLINK
# endif
# define machine_is_oratislink()	(machine_arch_type == MACH_TYPE_ORATISLINK)
#else
# define machine_is_oratislink()	(0)
#endif

#ifdef CONFIG_MACH_DAVINCI_DM365_DVR
# ifdef machine_arch_type
#  undef machine_arch_type
#  define machine_arch_type	__machine_arch_type
# else
#  define machine_arch_type	MACH_TYPE_DAVINCI_DM365_DVR
# endif
# define machine_is_davinci_dm365_dvr()	(machine_arch_type == MACH_TYPE_DAVINCI_DM365_DVR)
#else
# define machine_is_davinci_dm365_dvr()	(0)
#endif

#ifdef CONFIG_MACH_NETVIZ
# ifdef machine_arch_type
#  undef machine_arch_type
#  define machine_arch_type	__machine_arch_type
# else
#  define machine_arch_type	MACH_TYPE_NETVIZ
# endif
# define machine_is_netviz()	(machine_arch_type == MACH_TYPE_NETVIZ)
#else
# define machine_is_netviz()	(0)
#endif

#ifdef CONFIG_MACH_FLEXIBITY
# ifdef machine_arch_type
#  undef machine_arch_type
#  define machine_arch_type	__machine_arch_type
# else
#  define machine_arch_type	MACH_TYPE_FLEXIBITY
# endif
# define machine_is_flexibity()	(machine_arch_type == MACH_TYPE_FLEXIBITY)
#else
# define machine_is_flexibity()	(0)
#endif

#ifdef CONFIG_MACH_WLAN_COMPUTER
# ifdef machine_arch_type
#  undef machine_arch_type
#  define machine_arch_type	__machine_arch_type
# else
#  define machine_arch_type	MACH_TYPE_WLAN_COMPUTER
# endif
# define machine_is_wlan_computer()	(machine_arch_type == MACH_TYPE_WLAN_COMPUTER)
#else
# define machine_is_wlan_computer()	(0)
#endif

#ifdef CONFIG_MACH_LPC24XX
# ifdef machine_arch_type
#  undef machine_arch_type
#  define machine_arch_type	__machine_arch_type
# else
#  define machine_arch_type	MACH_TYPE_LPC24XX
# endif
# define machine_is_lpc24xx()	(machine_arch_type == MACH_TYPE_LPC24XX)
#else
# define machine_is_lpc24xx()	(0)
#endif

#ifdef CONFIG_MACH_SPICA
# ifdef machine_arch_type
#  undef machine_arch_type
#  define machine_arch_type	__machine_arch_type
# else
#  define machine_arch_type	MACH_TYPE_SPICA
# endif
# define machine_is_spica()	(machine_arch_type == MACH_TYPE_SPICA)
#else
# define machine_is_spica()	(0)
#endif

#ifdef CONFIG_MACH_GPSDISPLAY
# ifdef machine_arch_type
#  undef machine_arch_type
#  define machine_arch_type	__machine_arch_type
# else
#  define machine_arch_type	MACH_TYPE_GPSDISPLAY
# endif
# define machine_is_gpsdisplay()	(machine_arch_type == MACH_TYPE_GPSDISPLAY)
#else
# define machine_is_gpsdisplay()	(0)
#endif

#ifdef CONFIG_MACH_BIPNET
# ifdef machine_arch_type
#  undef machine_arch_type
#  define machine_arch_type	__machine_arch_type
# else
#  define machine_arch_type	MACH_TYPE_BIPNET
# endif
# define machine_is_bipnet()	(machine_arch_type == MACH_TYPE_BIPNET)
#else
# define machine_is_bipnet()	(0)
#endif

#ifdef CONFIG_MACH_OVERO_CTU_INERTIAL
# ifdef machine_arch_type
#  undef machine_arch_type
#  define machine_arch_type	__machine_arch_type
# else
#  define machine_arch_type	MACH_TYPE_OVERO_CTU_INERTIAL
# endif
# define machine_is_overo_ctu_inertial()	(machine_arch_type == MACH_TYPE_OVERO_CTU_INERTIAL)
#else
# define machine_is_overo_ctu_inertial()	(0)
#endif

#ifdef CONFIG_MACH_DAVINCI_DM355_MMM
# ifdef machine_arch_type
#  undef machine_arch_type
#  define machine_arch_type	__machine_arch_type
# else
#  define machine_arch_type	MACH_TYPE_DAVINCI_DM355_MMM
# endif
# define machine_is_davinci_dm355_mmm()	(machine_arch_type == MACH_TYPE_DAVINCI_DM355_MMM)
#else
# define machine_is_davinci_dm355_mmm()	(0)
#endif

#ifdef CONFIG_MACH_PC9260_V2
# ifdef machine_arch_type
#  undef machine_arch_type
#  define machine_arch_type	__machine_arch_type
# else
#  define machine_arch_type	MACH_TYPE_PC9260_V2
# endif
# define machine_is_pc9260_v2()	(machine_arch_type == MACH_TYPE_PC9260_V2)
#else
# define machine_is_pc9260_v2()	(0)
#endif

#ifdef CONFIG_MACH_PTX7545
# ifdef machine_arch_type
#  undef machine_arch_type
#  define machine_arch_type	__machine_arch_type
# else
#  define machine_arch_type	MACH_TYPE_PTX7545
# endif
# define machine_is_ptx7545()	(machine_arch_type == MACH_TYPE_PTX7545)
#else
# define machine_is_ptx7545()	(0)
#endif

#ifdef CONFIG_MACH_TM_EFDC
# ifdef machine_arch_type
#  undef machine_arch_type
#  define machine_arch_type	__machine_arch_type
# else
#  define machine_arch_type	MACH_TYPE_TM_EFDC
# endif
# define machine_is_tm_efdc()	(machine_arch_type == MACH_TYPE_TM_EFDC)
#else
# define machine_is_tm_efdc()	(0)
#endif

#ifdef CONFIG_MACH_OMAP3_WALDO1
# ifdef machine_arch_type
#  undef machine_arch_type
#  define machine_arch_type	__machine_arch_type
# else
#  define machine_arch_type	MACH_TYPE_OMAP3_WALDO1
# endif
# define machine_is_omap3_waldo1()	(machine_arch_type == MACH_TYPE_OMAP3_WALDO1)
#else
# define machine_is_omap3_waldo1()	(0)
#endif

#ifdef CONFIG_MACH_FLYER
# ifdef machine_arch_type
#  undef machine_arch_type
#  define machine_arch_type	__machine_arch_type
# else
#  define machine_arch_type	MACH_TYPE_FLYER
# endif
# define machine_is_flyer()	(machine_arch_type == MACH_TYPE_FLYER)
#else
# define machine_is_flyer()	(0)
#endif

#ifdef CONFIG_MACH_TORNADO3240
# ifdef machine_arch_type
#  undef machine_arch_type
#  define machine_arch_type	__machine_arch_type
# else
#  define machine_arch_type	MACH_TYPE_TORNADO3240
# endif
# define machine_is_tornado3240()	(machine_arch_type == MACH_TYPE_TORNADO3240)
#else
# define machine_is_tornado3240()	(0)
#endif

#ifdef CONFIG_MACH_SOLI_01
# ifdef machine_arch_type
#  undef machine_arch_type
#  define machine_arch_type	__machine_arch_type
# else
#  define machine_arch_type	MACH_TYPE_SOLI_01
# endif
# define machine_is_soli_01()	(machine_arch_type == MACH_TYPE_SOLI_01)
#else
# define machine_is_soli_01()	(0)
#endif

#ifdef CONFIG_MACH_OMAPL138_EUROPALC
# ifdef machine_arch_type
#  undef machine_arch_type
#  define machine_arch_type	__machine_arch_type
# else
#  define machine_arch_type	MACH_TYPE_OMAPL138_EUROPALC
# endif
# define machine_is_omapl138_europalc()	(machine_arch_type == MACH_TYPE_OMAPL138_EUROPALC)
#else
# define machine_is_omapl138_europalc()	(0)
#endif

#ifdef CONFIG_MACH_HELIOS_V1
# ifdef machine_arch_type
#  undef machine_arch_type
#  define machine_arch_type	__machine_arch_type
# else
#  define machine_arch_type	MACH_TYPE_HELIOS_V1
# endif
# define machine_is_helios_v1()	(machine_arch_type == MACH_TYPE_HELIOS_V1)
#else
# define machine_is_helios_v1()	(0)
#endif

#ifdef CONFIG_MACH_NETSPACE_LITE_V2
# ifdef machine_arch_type
#  undef machine_arch_type
#  define machine_arch_type	__machine_arch_type
# else
#  define machine_arch_type	MACH_TYPE_NETSPACE_LITE_V2
# endif
# define machine_is_netspace_lite_v2()	(machine_arch_type == MACH_TYPE_NETSPACE_LITE_V2)
#else
# define machine_is_netspace_lite_v2()	(0)
#endif

#ifdef CONFIG_MACH_SSC
# ifdef machine_arch_type
#  undef machine_arch_type
#  define machine_arch_type	__machine_arch_type
# else
#  define machine_arch_type	MACH_TYPE_SSC
# endif
# define machine_is_ssc()	(machine_arch_type == MACH_TYPE_SSC)
#else
# define machine_is_ssc()	(0)
#endif

#ifdef CONFIG_MACH_PREMIERWAVE_EN
# ifdef machine_arch_type
#  undef machine_arch_type
#  define machine_arch_type	__machine_arch_type
# else
#  define machine_arch_type	MACH_TYPE_PREMIERWAVE_EN
# endif
# define machine_is_premierwave_en()	(machine_arch_type == MACH_TYPE_PREMIERWAVE_EN)
#else
# define machine_is_premierwave_en()	(0)
#endif

#ifdef CONFIG_MACH_WASABI
# ifdef machine_arch_type
#  undef machine_arch_type
#  define machine_arch_type	__machine_arch_type
# else
#  define machine_arch_type	MACH_TYPE_WASABI
# endif
# define machine_is_wasabi()	(machine_arch_type == MACH_TYPE_WASABI)
#else
# define machine_is_wasabi()	(0)
#endif

#ifdef CONFIG_MACH_MX50_RDP
# ifdef machine_arch_type
#  undef machine_arch_type
#  define machine_arch_type	__machine_arch_type
# else
#  define machine_arch_type	MACH_TYPE_MX50_RDP
# endif
# define machine_is_mx50_rdp()	(machine_arch_type == MACH_TYPE_MX50_RDP)
#else
# define machine_is_mx50_rdp()	(0)
#endif

#ifdef CONFIG_MACH_UNIVERSAL_C210
# ifdef machine_arch_type
#  undef machine_arch_type
#  define machine_arch_type	__machine_arch_type
# else
#  define machine_arch_type	MACH_TYPE_UNIVERSAL_C210
# endif
# define machine_is_universal_c210()	(machine_arch_type == MACH_TYPE_UNIVERSAL_C210)
#else
# define machine_is_universal_c210()	(0)
#endif

#ifdef CONFIG_MACH_REAL6410
# ifdef machine_arch_type
#  undef machine_arch_type
#  define machine_arch_type	__machine_arch_type
# else
#  define machine_arch_type	MACH_TYPE_REAL6410
# endif
# define machine_is_real6410()	(machine_arch_type == MACH_TYPE_REAL6410)
#else
# define machine_is_real6410()	(0)
#endif

#ifdef CONFIG_MACH_SPX_SAKURA
# ifdef machine_arch_type
#  undef machine_arch_type
#  define machine_arch_type	__machine_arch_type
# else
#  define machine_arch_type	MACH_TYPE_SPX_SAKURA
# endif
# define machine_is_spx_sakura()	(machine_arch_type == MACH_TYPE_SPX_SAKURA)
#else
# define machine_is_spx_sakura()	(0)
#endif

#ifdef CONFIG_MACH_IJ3K_2440
# ifdef machine_arch_type
#  undef machine_arch_type
#  define machine_arch_type	__machine_arch_type
# else
#  define machine_arch_type	MACH_TYPE_IJ3K_2440
# endif
# define machine_is_ij3k_2440()	(machine_arch_type == MACH_TYPE_IJ3K_2440)
#else
# define machine_is_ij3k_2440()	(0)
#endif

#ifdef CONFIG_MACH_OMAP3_BC10
# ifdef machine_arch_type
#  undef machine_arch_type
#  define machine_arch_type	__machine_arch_type
# else
#  define machine_arch_type	MACH_TYPE_OMAP3_BC10
# endif
# define machine_is_omap3_bc10()	(machine_arch_type == MACH_TYPE_OMAP3_BC10)
#else
# define machine_is_omap3_bc10()	(0)
#endif

#ifdef CONFIG_MACH_THEBE
# ifdef machine_arch_type
#  undef machine_arch_type
#  define machine_arch_type	__machine_arch_type
# else
#  define machine_arch_type	MACH_TYPE_THEBE
# endif
# define machine_is_thebe()	(machine_arch_type == MACH_TYPE_THEBE)
#else
# define machine_is_thebe()	(0)
#endif

#ifdef CONFIG_MACH_RV082
# ifdef machine_arch_type
#  undef machine_arch_type
#  define machine_arch_type	__machine_arch_type
# else
#  define machine_arch_type	MACH_TYPE_RV082
# endif
# define machine_is_rv082()	(machine_arch_type == MACH_TYPE_RV082)
#else
# define machine_is_rv082()	(0)
#endif

#ifdef CONFIG_MACH_ARMLGUEST
# ifdef machine_arch_type
#  undef machine_arch_type
#  define machine_arch_type	__machine_arch_type
# else
#  define machine_arch_type	MACH_TYPE_ARMLGUEST
# endif
# define machine_is_armlguest()	(machine_arch_type == MACH_TYPE_ARMLGUEST)
#else
# define machine_is_armlguest()	(0)
#endif

#ifdef CONFIG_MACH_TJINC1000
# ifdef machine_arch_type
#  undef machine_arch_type
#  define machine_arch_type	__machine_arch_type
# else
#  define machine_arch_type	MACH_TYPE_TJINC1000
# endif
# define machine_is_tjinc1000()	(machine_arch_type == MACH_TYPE_TJINC1000)
#else
# define machine_is_tjinc1000()	(0)
#endif

#ifdef CONFIG_MACH_DOCKSTAR
# ifdef machine_arch_type
#  undef machine_arch_type
#  define machine_arch_type	__machine_arch_type
# else
#  define machine_arch_type	MACH_TYPE_DOCKSTAR
# endif
# define machine_is_dockstar()	(machine_arch_type == MACH_TYPE_DOCKSTAR)
#else
# define machine_is_dockstar()	(0)
#endif

#ifdef CONFIG_MACH_AX8008
# ifdef machine_arch_type
#  undef machine_arch_type
#  define machine_arch_type	__machine_arch_type
# else
#  define machine_arch_type	MACH_TYPE_AX8008
# endif
# define machine_is_ax8008()	(machine_arch_type == MACH_TYPE_AX8008)
#else
# define machine_is_ax8008()	(0)
#endif

#ifdef CONFIG_MACH_GNET_SGCE
# ifdef machine_arch_type
#  undef machine_arch_type
#  define machine_arch_type	__machine_arch_type
# else
#  define machine_arch_type	MACH_TYPE_GNET_SGCE
# endif
# define machine_is_gnet_sgce()	(machine_arch_type == MACH_TYPE_GNET_SGCE)
#else
# define machine_is_gnet_sgce()	(0)
#endif

#ifdef CONFIG_MACH_PXWNAS_500_1000
# ifdef machine_arch_type
#  undef machine_arch_type
#  define machine_arch_type	__machine_arch_type
# else
#  define machine_arch_type	MACH_TYPE_PXWNAS_500_1000
# endif
# define machine_is_pxwnas_500_1000()	(machine_arch_type == MACH_TYPE_PXWNAS_500_1000)
#else
# define machine_is_pxwnas_500_1000()	(0)
#endif

#ifdef CONFIG_MACH_EA20
# ifdef machine_arch_type
#  undef machine_arch_type
#  define machine_arch_type	__machine_arch_type
# else
#  define machine_arch_type	MACH_TYPE_EA20
# endif
# define machine_is_ea20()	(machine_arch_type == MACH_TYPE_EA20)
#else
# define machine_is_ea20()	(0)
#endif

#ifdef CONFIG_MACH_AWM2
# ifdef machine_arch_type
#  undef machine_arch_type
#  define machine_arch_type	__machine_arch_type
# else
#  define machine_arch_type	MACH_TYPE_AWM2
# endif
# define machine_is_awm2()	(machine_arch_type == MACH_TYPE_AWM2)
#else
# define machine_is_awm2()	(0)
#endif

#ifdef CONFIG_MACH_TI8148EVM
# ifdef machine_arch_type
#  undef machine_arch_type
#  define machine_arch_type	__machine_arch_type
# else
#  define machine_arch_type	MACH_TYPE_TI8148EVM
# endif
# define machine_is_ti8148evm()	(machine_arch_type == MACH_TYPE_TI8148EVM)
#else
# define machine_is_ti8148evm()	(0)
#endif

#ifdef CONFIG_MACH_SEABOARD
# ifdef machine_arch_type
#  undef machine_arch_type
#  define machine_arch_type	__machine_arch_type
# else
#  define machine_arch_type	MACH_TYPE_SEABOARD
# endif
# define machine_is_seaboard()	(machine_arch_type == MACH_TYPE_SEABOARD)
#else
# define machine_is_seaboard()	(0)
#endif

#ifdef CONFIG_MACH_LINKSTATION_CHLV2
# ifdef machine_arch_type
#  undef machine_arch_type
#  define machine_arch_type	__machine_arch_type
# else
#  define machine_arch_type	MACH_TYPE_LINKSTATION_CHLV2
# endif
# define machine_is_linkstation_chlv2()	(machine_arch_type == MACH_TYPE_LINKSTATION_CHLV2)
#else
# define machine_is_linkstation_chlv2()	(0)
#endif

#ifdef CONFIG_MACH_TERA_PRO2_RACK
# ifdef machine_arch_type
#  undef machine_arch_type
#  define machine_arch_type	__machine_arch_type
# else
#  define machine_arch_type	MACH_TYPE_TERA_PRO2_RACK
# endif
# define machine_is_tera_pro2_rack()	(machine_arch_type == MACH_TYPE_TERA_PRO2_RACK)
#else
# define machine_is_tera_pro2_rack()	(0)
#endif

#ifdef CONFIG_MACH_RUBYS
# ifdef machine_arch_type
#  undef machine_arch_type
#  define machine_arch_type	__machine_arch_type
# else
#  define machine_arch_type	MACH_TYPE_RUBYS
# endif
# define machine_is_rubys()	(machine_arch_type == MACH_TYPE_RUBYS)
#else
# define machine_is_rubys()	(0)
#endif

#ifdef CONFIG_MACH_AQUARIUS
# ifdef machine_arch_type
#  undef machine_arch_type
#  define machine_arch_type	__machine_arch_type
# else
#  define machine_arch_type	MACH_TYPE_AQUARIUS
# endif
# define machine_is_aquarius()	(machine_arch_type == MACH_TYPE_AQUARIUS)
#else
# define machine_is_aquarius()	(0)
#endif

#ifdef CONFIG_MACH_MX53_ARD
# ifdef machine_arch_type
#  undef machine_arch_type
#  define machine_arch_type	__machine_arch_type
# else
#  define machine_arch_type	MACH_TYPE_MX53_ARD
# endif
# define machine_is_mx53_ard()	(machine_arch_type == MACH_TYPE_MX53_ARD)
#else
# define machine_is_mx53_ard()	(0)
#endif

#ifdef CONFIG_MACH_MX53_SMD
# ifdef machine_arch_type
#  undef machine_arch_type
#  define machine_arch_type	__machine_arch_type
# else
#  define machine_arch_type	MACH_TYPE_MX53_SMD
# endif
# define machine_is_mx53_smd()	(machine_arch_type == MACH_TYPE_MX53_SMD)
#else
# define machine_is_mx53_smd()	(0)
#endif

#ifdef CONFIG_MACH_LSWXL
# ifdef machine_arch_type
#  undef machine_arch_type
#  define machine_arch_type	__machine_arch_type
# else
#  define machine_arch_type	MACH_TYPE_LSWXL
# endif
# define machine_is_lswxl()	(machine_arch_type == MACH_TYPE_LSWXL)
#else
# define machine_is_lswxl()	(0)
#endif

#ifdef CONFIG_MACH_DOVE_AVNG_V3
# ifdef machine_arch_type
#  undef machine_arch_type
#  define machine_arch_type	__machine_arch_type
# else
#  define machine_arch_type	MACH_TYPE_DOVE_AVNG_V3
# endif
# define machine_is_dove_avng_v3()	(machine_arch_type == MACH_TYPE_DOVE_AVNG_V3)
#else
# define machine_is_dove_avng_v3()	(0)
#endif

#ifdef CONFIG_MACH_SDI_ESS_9263
# ifdef machine_arch_type
#  undef machine_arch_type
#  define machine_arch_type	__machine_arch_type
# else
#  define machine_arch_type	MACH_TYPE_SDI_ESS_9263
# endif
# define machine_is_sdi_ess_9263()	(machine_arch_type == MACH_TYPE_SDI_ESS_9263)
#else
# define machine_is_sdi_ess_9263()	(0)
#endif

#ifdef CONFIG_MACH_JOCPU550
# ifdef machine_arch_type
#  undef machine_arch_type
#  define machine_arch_type	__machine_arch_type
# else
#  define machine_arch_type	MACH_TYPE_JOCPU550
# endif
# define machine_is_jocpu550()	(machine_arch_type == MACH_TYPE_JOCPU550)
#else
# define machine_is_jocpu550()	(0)
#endif

#ifdef CONFIG_MACH_MSM8X60_RUMI3
# ifdef machine_arch_type
#  undef machine_arch_type
#  define machine_arch_type	__machine_arch_type
# else
#  define machine_arch_type	MACH_TYPE_MSM8X60_RUMI3
# endif
# define machine_is_msm8x60_rumi3()	(machine_arch_type == MACH_TYPE_MSM8X60_RUMI3)
#else
# define machine_is_msm8x60_rumi3()	(0)
#endif

#ifdef CONFIG_MACH_MSM8X60_FFA
# ifdef machine_arch_type
#  undef machine_arch_type
#  define machine_arch_type	__machine_arch_type
# else
#  define machine_arch_type	MACH_TYPE_MSM8X60_FFA
# endif
# define machine_is_msm8x60_ffa()	(machine_arch_type == MACH_TYPE_MSM8X60_FFA)
#else
# define machine_is_msm8x60_ffa()	(0)
#endif

#ifdef CONFIG_MACH_YANOMAMI
# ifdef machine_arch_type
#  undef machine_arch_type
#  define machine_arch_type	__machine_arch_type
# else
#  define machine_arch_type	MACH_TYPE_YANOMAMI
# endif
# define machine_is_yanomami()	(machine_arch_type == MACH_TYPE_YANOMAMI)
#else
# define machine_is_yanomami()	(0)
#endif

#ifdef CONFIG_MACH_GTA04
# ifdef machine_arch_type
#  undef machine_arch_type
#  define machine_arch_type	__machine_arch_type
# else
#  define machine_arch_type	MACH_TYPE_GTA04
# endif
# define machine_is_gta04()	(machine_arch_type == MACH_TYPE_GTA04)
#else
# define machine_is_gta04()	(0)
#endif

#ifdef CONFIG_MACH_CM_A510
# ifdef machine_arch_type
#  undef machine_arch_type
#  define machine_arch_type	__machine_arch_type
# else
#  define machine_arch_type	MACH_TYPE_CM_A510
# endif
# define machine_is_cm_a510()	(machine_arch_type == MACH_TYPE_CM_A510)
#else
# define machine_is_cm_a510()	(0)
#endif

#ifdef CONFIG_MACH_OMAP3_RFS200
# ifdef machine_arch_type
#  undef machine_arch_type
#  define machine_arch_type	__machine_arch_type
# else
#  define machine_arch_type	MACH_TYPE_OMAP3_RFS200
# endif
# define machine_is_omap3_rfs200()	(machine_arch_type == MACH_TYPE_OMAP3_RFS200)
#else
# define machine_is_omap3_rfs200()	(0)
#endif

#ifdef CONFIG_MACH_KX33XX
# ifdef machine_arch_type
#  undef machine_arch_type
#  define machine_arch_type	__machine_arch_type
# else
#  define machine_arch_type	MACH_TYPE_KX33XX
# endif
# define machine_is_kx33xx()	(machine_arch_type == MACH_TYPE_KX33XX)
#else
# define machine_is_kx33xx()	(0)
#endif

#ifdef CONFIG_MACH_PTX7510
# ifdef machine_arch_type
#  undef machine_arch_type
#  define machine_arch_type	__machine_arch_type
# else
#  define machine_arch_type	MACH_TYPE_PTX7510
# endif
# define machine_is_ptx7510()	(machine_arch_type == MACH_TYPE_PTX7510)
#else
# define machine_is_ptx7510()	(0)
#endif

#ifdef CONFIG_MACH_TOP9000
# ifdef machine_arch_type
#  undef machine_arch_type
#  define machine_arch_type	__machine_arch_type
# else
#  define machine_arch_type	MACH_TYPE_TOP9000
# endif
# define machine_is_top9000()	(machine_arch_type == MACH_TYPE_TOP9000)
#else
# define machine_is_top9000()	(0)
#endif

#ifdef CONFIG_MACH_TEENOTE
# ifdef machine_arch_type
#  undef machine_arch_type
#  define machine_arch_type	__machine_arch_type
# else
#  define machine_arch_type	MACH_TYPE_TEENOTE
# endif
# define machine_is_teenote()	(machine_arch_type == MACH_TYPE_TEENOTE)
#else
# define machine_is_teenote()	(0)
#endif

#ifdef CONFIG_MACH_TS3
# ifdef machine_arch_type
#  undef machine_arch_type
#  define machine_arch_type	__machine_arch_type
# else
#  define machine_arch_type	MACH_TYPE_TS3
# endif
# define machine_is_ts3()	(machine_arch_type == MACH_TYPE_TS3)
#else
# define machine_is_ts3()	(0)
#endif

#ifdef CONFIG_MACH_A0
# ifdef machine_arch_type
#  undef machine_arch_type
#  define machine_arch_type	__machine_arch_type
# else
#  define machine_arch_type	MACH_TYPE_A0
# endif
# define machine_is_a0()	(machine_arch_type == MACH_TYPE_A0)
#else
# define machine_is_a0()	(0)
#endif

#ifdef CONFIG_MACH_FSM9XXX_SURF
# ifdef machine_arch_type
#  undef machine_arch_type
#  define machine_arch_type	__machine_arch_type
# else
#  define machine_arch_type	MACH_TYPE_FSM9XXX_SURF
# endif
# define machine_is_fsm9xxx_surf()	(machine_arch_type == MACH_TYPE_FSM9XXX_SURF)
#else
# define machine_is_fsm9xxx_surf()	(0)
#endif

#ifdef CONFIG_MACH_FSM9XXX_FFA
# ifdef machine_arch_type
#  undef machine_arch_type
#  define machine_arch_type	__machine_arch_type
# else
#  define machine_arch_type	MACH_TYPE_FSM9XXX_FFA
# endif
# define machine_is_fsm9xxx_ffa()	(machine_arch_type == MACH_TYPE_FSM9XXX_FFA)
#else
# define machine_is_fsm9xxx_ffa()	(0)
#endif

#ifdef CONFIG_MACH_FRRHWCDMA60W
# ifdef machine_arch_type
#  undef machine_arch_type
#  define machine_arch_type	__machine_arch_type
# else
#  define machine_arch_type	MACH_TYPE_FRRHWCDMA60W
# endif
# define machine_is_frrhwcdma60w()	(machine_arch_type == MACH_TYPE_FRRHWCDMA60W)
#else
# define machine_is_frrhwcdma60w()	(0)
#endif

#ifdef CONFIG_MACH_REMUS
# ifdef machine_arch_type
#  undef machine_arch_type
#  define machine_arch_type	__machine_arch_type
# else
#  define machine_arch_type	MACH_TYPE_REMUS
# endif
# define machine_is_remus()	(machine_arch_type == MACH_TYPE_REMUS)
#else
# define machine_is_remus()	(0)
#endif

#ifdef CONFIG_MACH_AT91CAP7XDK
# ifdef machine_arch_type
#  undef machine_arch_type
#  define machine_arch_type	__machine_arch_type
# else
#  define machine_arch_type	MACH_TYPE_AT91CAP7XDK
# endif
# define machine_is_at91cap7xdk()	(machine_arch_type == MACH_TYPE_AT91CAP7XDK)
#else
# define machine_is_at91cap7xdk()	(0)
#endif

#ifdef CONFIG_MACH_AT91CAP7STK
# ifdef machine_arch_type
#  undef machine_arch_type
#  define machine_arch_type	__machine_arch_type
# else
#  define machine_arch_type	MACH_TYPE_AT91CAP7STK
# endif
# define machine_is_at91cap7stk()	(machine_arch_type == MACH_TYPE_AT91CAP7STK)
#else
# define machine_is_at91cap7stk()	(0)
#endif

#ifdef CONFIG_MACH_KT_SBC_SAM9_1
# ifdef machine_arch_type
#  undef machine_arch_type
#  define machine_arch_type	__machine_arch_type
# else
#  define machine_arch_type	MACH_TYPE_KT_SBC_SAM9_1
# endif
# define machine_is_kt_sbc_sam9_1()	(machine_arch_type == MACH_TYPE_KT_SBC_SAM9_1)
#else
# define machine_is_kt_sbc_sam9_1()	(0)
#endif

#ifdef CONFIG_MACH_ARMADA_XP_DB
# ifdef machine_arch_type
#  undef machine_arch_type
#  define machine_arch_type	__machine_arch_type
# else
#  define machine_arch_type	MACH_TYPE_ARMADA_XP_DB
# endif
# define machine_is_armada_xp_db()	(machine_arch_type == MACH_TYPE_ARMADA_XP_DB)
#else
# define machine_is_armada_xp_db()	(0)
#endif

#ifdef CONFIG_MACH_SPDM
# ifdef machine_arch_type
#  undef machine_arch_type
#  define machine_arch_type	__machine_arch_type
# else
#  define machine_arch_type	MACH_TYPE_SPDM
# endif
# define machine_is_spdm()	(machine_arch_type == MACH_TYPE_SPDM)
#else
# define machine_is_spdm()	(0)
#endif

#ifdef CONFIG_MACH_GTIB
# ifdef machine_arch_type
#  undef machine_arch_type
#  define machine_arch_type	__machine_arch_type
# else
#  define machine_arch_type	MACH_TYPE_GTIB
# endif
# define machine_is_gtib()	(machine_arch_type == MACH_TYPE_GTIB)
#else
# define machine_is_gtib()	(0)
#endif

#ifdef CONFIG_MACH_DGM3240
# ifdef machine_arch_type
#  undef machine_arch_type
#  define machine_arch_type	__machine_arch_type
# else
#  define machine_arch_type	MACH_TYPE_DGM3240
# endif
# define machine_is_dgm3240()	(machine_arch_type == MACH_TYPE_DGM3240)
#else
# define machine_is_dgm3240()	(0)
#endif

#ifdef CONFIG_MACH_HTCMEGA
# ifdef machine_arch_type
#  undef machine_arch_type
#  define machine_arch_type	__machine_arch_type
# else
#  define machine_arch_type	MACH_TYPE_HTCMEGA
# endif
# define machine_is_htcmega()	(machine_arch_type == MACH_TYPE_HTCMEGA)
#else
# define machine_is_htcmega()	(0)
#endif

#ifdef CONFIG_MACH_TRICORDER
# ifdef machine_arch_type
#  undef machine_arch_type
#  define machine_arch_type	__machine_arch_type
# else
#  define machine_arch_type	MACH_TYPE_TRICORDER
# endif
# define machine_is_tricorder()	(machine_arch_type == MACH_TYPE_TRICORDER)
#else
# define machine_is_tricorder()	(0)
#endif

#ifdef CONFIG_MACH_TX28
# ifdef machine_arch_type
#  undef machine_arch_type
#  define machine_arch_type	__machine_arch_type
# else
#  define machine_arch_type	MACH_TYPE_TX28
# endif
# define machine_is_tx28()	(machine_arch_type == MACH_TYPE_TX28)
#else
# define machine_is_tx28()	(0)
#endif

#ifdef CONFIG_MACH_BSTBRD
# ifdef machine_arch_type
#  undef machine_arch_type
#  define machine_arch_type	__machine_arch_type
# else
#  define machine_arch_type	MACH_TYPE_BSTBRD
# endif
# define machine_is_bstbrd()	(machine_arch_type == MACH_TYPE_BSTBRD)
#else
# define machine_is_bstbrd()	(0)
#endif

#ifdef CONFIG_MACH_PWB3090
# ifdef machine_arch_type
#  undef machine_arch_type
#  define machine_arch_type	__machine_arch_type
# else
#  define machine_arch_type	MACH_TYPE_PWB3090
# endif
# define machine_is_pwb3090()	(machine_arch_type == MACH_TYPE_PWB3090)
#else
# define machine_is_pwb3090()	(0)
#endif

#ifdef CONFIG_MACH_IDEA6410
# ifdef machine_arch_type
#  undef machine_arch_type
#  define machine_arch_type	__machine_arch_type
# else
#  define machine_arch_type	MACH_TYPE_IDEA6410
# endif
# define machine_is_idea6410()	(machine_arch_type == MACH_TYPE_IDEA6410)
#else
# define machine_is_idea6410()	(0)
#endif

#ifdef CONFIG_MACH_QBC9263
# ifdef machine_arch_type
#  undef machine_arch_type
#  define machine_arch_type	__machine_arch_type
# else
#  define machine_arch_type	MACH_TYPE_QBC9263
# endif
# define machine_is_qbc9263()	(machine_arch_type == MACH_TYPE_QBC9263)
#else
# define machine_is_qbc9263()	(0)
#endif

#ifdef CONFIG_MACH_BORABORA
# ifdef machine_arch_type
#  undef machine_arch_type
#  define machine_arch_type	__machine_arch_type
# else
#  define machine_arch_type	MACH_TYPE_BORABORA
# endif
# define machine_is_borabora()	(machine_arch_type == MACH_TYPE_BORABORA)
#else
# define machine_is_borabora()	(0)
#endif

#ifdef CONFIG_MACH_VALDEZ
# ifdef machine_arch_type
#  undef machine_arch_type
#  define machine_arch_type	__machine_arch_type
# else
#  define machine_arch_type	MACH_TYPE_VALDEZ
# endif
# define machine_is_valdez()	(machine_arch_type == MACH_TYPE_VALDEZ)
#else
# define machine_is_valdez()	(0)
#endif

#ifdef CONFIG_MACH_LS9G20
# ifdef machine_arch_type
#  undef machine_arch_type
#  define machine_arch_type	__machine_arch_type
# else
#  define machine_arch_type	MACH_TYPE_LS9G20
# endif
# define machine_is_ls9g20()	(machine_arch_type == MACH_TYPE_LS9G20)
#else
# define machine_is_ls9g20()	(0)
#endif

#ifdef CONFIG_MACH_MIOS_V1
# ifdef machine_arch_type
#  undef machine_arch_type
#  define machine_arch_type	__machine_arch_type
# else
#  define machine_arch_type	MACH_TYPE_MIOS_V1
# endif
# define machine_is_mios_v1()	(machine_arch_type == MACH_TYPE_MIOS_V1)
#else
# define machine_is_mios_v1()	(0)
#endif

#ifdef CONFIG_MACH_S5PC110_CRESPO
# ifdef machine_arch_type
#  undef machine_arch_type
#  define machine_arch_type	__machine_arch_type
# else
#  define machine_arch_type	MACH_TYPE_S5PC110_CRESPO
# endif
# define machine_is_s5pc110_crespo()	(machine_arch_type == MACH_TYPE_S5PC110_CRESPO)
#else
# define machine_is_s5pc110_crespo()	(0)
#endif

#ifdef CONFIG_MACH_CONTROLTEK9G20
# ifdef machine_arch_type
#  undef machine_arch_type
#  define machine_arch_type	__machine_arch_type
# else
#  define machine_arch_type	MACH_TYPE_CONTROLTEK9G20
# endif
# define machine_is_controltek9g20()	(machine_arch_type == MACH_TYPE_CONTROLTEK9G20)
#else
# define machine_is_controltek9g20()	(0)
#endif

#ifdef CONFIG_MACH_TIN307
# ifdef machine_arch_type
#  undef machine_arch_type
#  define machine_arch_type	__machine_arch_type
# else
#  define machine_arch_type	MACH_TYPE_TIN307
# endif
# define machine_is_tin307()	(machine_arch_type == MACH_TYPE_TIN307)
#else
# define machine_is_tin307()	(0)
#endif

#ifdef CONFIG_MACH_TIN510
# ifdef machine_arch_type
#  undef machine_arch_type
#  define machine_arch_type	__machine_arch_type
# else
#  define machine_arch_type	MACH_TYPE_TIN510
# endif
# define machine_is_tin510()	(machine_arch_type == MACH_TYPE_TIN510)
#else
# define machine_is_tin510()	(0)
#endif

#ifdef CONFIG_MACH_BLUECHEESE
# ifdef machine_arch_type
#  undef machine_arch_type
#  define machine_arch_type	__machine_arch_type
# else
#  define machine_arch_type	MACH_TYPE_BLUECHEESE
# endif
# define machine_is_bluecheese()	(machine_arch_type == MACH_TYPE_BLUECHEESE)
#else
# define machine_is_bluecheese()	(0)
#endif

#ifdef CONFIG_MACH_TEM3X30
# ifdef machine_arch_type
#  undef machine_arch_type
#  define machine_arch_type	__machine_arch_type
# else
#  define machine_arch_type	MACH_TYPE_TEM3X30
# endif
# define machine_is_tem3x30()	(machine_arch_type == MACH_TYPE_TEM3X30)
#else
# define machine_is_tem3x30()	(0)
#endif

#ifdef CONFIG_MACH_HARVEST_DESOTO
# ifdef machine_arch_type
#  undef machine_arch_type
#  define machine_arch_type	__machine_arch_type
# else
#  define machine_arch_type	MACH_TYPE_HARVEST_DESOTO
# endif
# define machine_is_harvest_desoto()	(machine_arch_type == MACH_TYPE_HARVEST_DESOTO)
#else
# define machine_is_harvest_desoto()	(0)
#endif

#ifdef CONFIG_MACH_MSM8X60_QRDC
# ifdef machine_arch_type
#  undef machine_arch_type
#  define machine_arch_type	__machine_arch_type
# else
#  define machine_arch_type	MACH_TYPE_MSM8X60_QRDC
# endif
# define machine_is_msm8x60_qrdc()	(machine_arch_type == MACH_TYPE_MSM8X60_QRDC)
#else
# define machine_is_msm8x60_qrdc()	(0)
#endif

#ifdef CONFIG_MACH_SPEAR900
# ifdef machine_arch_type
#  undef machine_arch_type
#  define machine_arch_type	__machine_arch_type
# else
#  define machine_arch_type	MACH_TYPE_SPEAR900
# endif
# define machine_is_spear900()	(machine_arch_type == MACH_TYPE_SPEAR900)
#else
# define machine_is_spear900()	(0)
#endif

#ifdef CONFIG_MACH_PCONTROL_G20
# ifdef machine_arch_type
#  undef machine_arch_type
#  define machine_arch_type	__machine_arch_type
# else
#  define machine_arch_type	MACH_TYPE_PCONTROL_G20
# endif
# define machine_is_pcontrol_g20()	(machine_arch_type == MACH_TYPE_PCONTROL_G20)
#else
# define machine_is_pcontrol_g20()	(0)
#endif

#ifdef CONFIG_MACH_RDSTOR
# ifdef machine_arch_type
#  undef machine_arch_type
#  define machine_arch_type	__machine_arch_type
# else
#  define machine_arch_type	MACH_TYPE_RDSTOR
# endif
# define machine_is_rdstor()	(machine_arch_type == MACH_TYPE_RDSTOR)
#else
# define machine_is_rdstor()	(0)
#endif

#ifdef CONFIG_MACH_USDLOADER
# ifdef machine_arch_type
#  undef machine_arch_type
#  define machine_arch_type	__machine_arch_type
# else
#  define machine_arch_type	MACH_TYPE_USDLOADER
# endif
# define machine_is_usdloader()	(machine_arch_type == MACH_TYPE_USDLOADER)
#else
# define machine_is_usdloader()	(0)
#endif

#ifdef CONFIG_MACH_TSOPLOADER
# ifdef machine_arch_type
#  undef machine_arch_type
#  define machine_arch_type	__machine_arch_type
# else
#  define machine_arch_type	MACH_TYPE_TSOPLOADER
# endif
# define machine_is_tsoploader()	(machine_arch_type == MACH_TYPE_TSOPLOADER)
#else
# define machine_is_tsoploader()	(0)
#endif

#ifdef CONFIG_MACH_KRONOS
# ifdef machine_arch_type
#  undef machine_arch_type
#  define machine_arch_type	__machine_arch_type
# else
#  define machine_arch_type	MACH_TYPE_KRONOS
# endif
# define machine_is_kronos()	(machine_arch_type == MACH_TYPE_KRONOS)
#else
# define machine_is_kronos()	(0)
#endif

#ifdef CONFIG_MACH_FFCORE
# ifdef machine_arch_type
#  undef machine_arch_type
#  define machine_arch_type	__machine_arch_type
# else
#  define machine_arch_type	MACH_TYPE_FFCORE
# endif
# define machine_is_ffcore()	(machine_arch_type == MACH_TYPE_FFCORE)
#else
# define machine_is_ffcore()	(0)
#endif

#ifdef CONFIG_MACH_MONE
# ifdef machine_arch_type
#  undef machine_arch_type
#  define machine_arch_type	__machine_arch_type
# else
#  define machine_arch_type	MACH_TYPE_MONE
# endif
# define machine_is_mone()	(machine_arch_type == MACH_TYPE_MONE)
#else
# define machine_is_mone()	(0)
#endif

#ifdef CONFIG_MACH_UNIT2S
# ifdef machine_arch_type
#  undef machine_arch_type
#  define machine_arch_type	__machine_arch_type
# else
#  define machine_arch_type	MACH_TYPE_UNIT2S
# endif
# define machine_is_unit2s()	(machine_arch_type == MACH_TYPE_UNIT2S)
#else
# define machine_is_unit2s()	(0)
#endif

#ifdef CONFIG_MACH_ACER_A5
# ifdef machine_arch_type
#  undef machine_arch_type
#  define machine_arch_type	__machine_arch_type
# else
#  define machine_arch_type	MACH_TYPE_ACER_A5
# endif
# define machine_is_acer_a5()	(machine_arch_type == MACH_TYPE_ACER_A5)
#else
# define machine_is_acer_a5()	(0)
#endif

#ifdef CONFIG_MACH_ETHERPRO_ISP
# ifdef machine_arch_type
#  undef machine_arch_type
#  define machine_arch_type	__machine_arch_type
# else
#  define machine_arch_type	MACH_TYPE_ETHERPRO_ISP
# endif
# define machine_is_etherpro_isp()	(machine_arch_type == MACH_TYPE_ETHERPRO_ISP)
#else
# define machine_is_etherpro_isp()	(0)
#endif

#ifdef CONFIG_MACH_STRETCHS7000
# ifdef machine_arch_type
#  undef machine_arch_type
#  define machine_arch_type	__machine_arch_type
# else
#  define machine_arch_type	MACH_TYPE_STRETCHS7000
# endif
# define machine_is_stretchs7000()	(machine_arch_type == MACH_TYPE_STRETCHS7000)
#else
# define machine_is_stretchs7000()	(0)
#endif

#ifdef CONFIG_MACH_P87_SMARTSIM
# ifdef machine_arch_type
#  undef machine_arch_type
#  define machine_arch_type	__machine_arch_type
# else
#  define machine_arch_type	MACH_TYPE_P87_SMARTSIM
# endif
# define machine_is_p87_smartsim()	(machine_arch_type == MACH_TYPE_P87_SMARTSIM)
#else
# define machine_is_p87_smartsim()	(0)
#endif

#ifdef CONFIG_MACH_TULIP
# ifdef machine_arch_type
#  undef machine_arch_type
#  define machine_arch_type	__machine_arch_type
# else
#  define machine_arch_type	MACH_TYPE_TULIP
# endif
# define machine_is_tulip()	(machine_arch_type == MACH_TYPE_TULIP)
#else
# define machine_is_tulip()	(0)
#endif

#ifdef CONFIG_MACH_SUNFLOWER
# ifdef machine_arch_type
#  undef machine_arch_type
#  define machine_arch_type	__machine_arch_type
# else
#  define machine_arch_type	MACH_TYPE_SUNFLOWER
# endif
# define machine_is_sunflower()	(machine_arch_type == MACH_TYPE_SUNFLOWER)
#else
# define machine_is_sunflower()	(0)
#endif

#ifdef CONFIG_MACH_RIB
# ifdef machine_arch_type
#  undef machine_arch_type
#  define machine_arch_type	__machine_arch_type
# else
#  define machine_arch_type	MACH_TYPE_RIB
# endif
# define machine_is_rib()	(machine_arch_type == MACH_TYPE_RIB)
#else
# define machine_is_rib()	(0)
#endif

#ifdef CONFIG_MACH_CLOD
# ifdef machine_arch_type
#  undef machine_arch_type
#  define machine_arch_type	__machine_arch_type
# else
#  define machine_arch_type	MACH_TYPE_CLOD
# endif
# define machine_is_clod()	(machine_arch_type == MACH_TYPE_CLOD)
#else
# define machine_is_clod()	(0)
#endif

#ifdef CONFIG_MACH_RUMP
# ifdef machine_arch_type
#  undef machine_arch_type
#  define machine_arch_type	__machine_arch_type
# else
#  define machine_arch_type	MACH_TYPE_RUMP
# endif
# define machine_is_rump()	(machine_arch_type == MACH_TYPE_RUMP)
#else
# define machine_is_rump()	(0)
#endif

#ifdef CONFIG_MACH_TENDERLOIN
# ifdef machine_arch_type
#  undef machine_arch_type
#  define machine_arch_type	__machine_arch_type
# else
#  define machine_arch_type	MACH_TYPE_TENDERLOIN
# endif
# define machine_is_tenderloin()	(machine_arch_type == MACH_TYPE_TENDERLOIN)
#else
# define machine_is_tenderloin()	(0)
#endif

#ifdef CONFIG_MACH_SHORTLOIN
# ifdef machine_arch_type
#  undef machine_arch_type
#  define machine_arch_type	__machine_arch_type
# else
#  define machine_arch_type	MACH_TYPE_SHORTLOIN
# endif
# define machine_is_shortloin()	(machine_arch_type == MACH_TYPE_SHORTLOIN)
#else
# define machine_is_shortloin()	(0)
#endif

#ifdef CONFIG_MACH_ANTARES
# ifdef machine_arch_type
#  undef machine_arch_type
#  define machine_arch_type	__machine_arch_type
# else
#  define machine_arch_type	MACH_TYPE_ANTARES
# endif
# define machine_is_antares()	(machine_arch_type == MACH_TYPE_ANTARES)
#else
# define machine_is_antares()	(0)
#endif

#ifdef CONFIG_MACH_WB40N
# ifdef machine_arch_type
#  undef machine_arch_type
#  define machine_arch_type	__machine_arch_type
# else
#  define machine_arch_type	MACH_TYPE_WB40N
# endif
# define machine_is_wb40n()	(machine_arch_type == MACH_TYPE_WB40N)
#else
# define machine_is_wb40n()	(0)
#endif

#ifdef CONFIG_MACH_HERRING
# ifdef machine_arch_type
#  undef machine_arch_type
#  define machine_arch_type	__machine_arch_type
# else
#  define machine_arch_type	MACH_TYPE_HERRING
# endif
# define machine_is_herring()	(machine_arch_type == MACH_TYPE_HERRING)
#else
# define machine_is_herring()	(0)
#endif

#ifdef CONFIG_MACH_NAXY400
# ifdef machine_arch_type
#  undef machine_arch_type
#  define machine_arch_type	__machine_arch_type
# else
#  define machine_arch_type	MACH_TYPE_NAXY400
# endif
# define machine_is_naxy400()	(machine_arch_type == MACH_TYPE_NAXY400)
#else
# define machine_is_naxy400()	(0)
#endif

#ifdef CONFIG_MACH_NAXY1200
# ifdef machine_arch_type
#  undef machine_arch_type
#  define machine_arch_type	__machine_arch_type
# else
#  define machine_arch_type	MACH_TYPE_NAXY1200
# endif
# define machine_is_naxy1200()	(machine_arch_type == MACH_TYPE_NAXY1200)
#else
# define machine_is_naxy1200()	(0)
#endif

#ifdef CONFIG_MACH_VPR200
# ifdef machine_arch_type
#  undef machine_arch_type
#  define machine_arch_type	__machine_arch_type
# else
#  define machine_arch_type	MACH_TYPE_VPR200
# endif
# define machine_is_vpr200()	(machine_arch_type == MACH_TYPE_VPR200)
#else
# define machine_is_vpr200()	(0)
#endif

#ifdef CONFIG_MACH_BUG20
# ifdef machine_arch_type
#  undef machine_arch_type
#  define machine_arch_type	__machine_arch_type
# else
#  define machine_arch_type	MACH_TYPE_BUG20
# endif
# define machine_is_bug20()	(machine_arch_type == MACH_TYPE_BUG20)
#else
# define machine_is_bug20()	(0)
#endif

#ifdef CONFIG_MACH_GOFLEXNET
# ifdef machine_arch_type
#  undef machine_arch_type
#  define machine_arch_type	__machine_arch_type
# else
#  define machine_arch_type	MACH_TYPE_GOFLEXNET
# endif
# define machine_is_goflexnet()	(machine_arch_type == MACH_TYPE_GOFLEXNET)
#else
# define machine_is_goflexnet()	(0)
#endif

#ifdef CONFIG_MACH_TORBRECK
# ifdef machine_arch_type
#  undef machine_arch_type
#  define machine_arch_type	__machine_arch_type
# else
#  define machine_arch_type	MACH_TYPE_TORBRECK
# endif
# define machine_is_torbreck()	(machine_arch_type == MACH_TYPE_TORBRECK)
#else
# define machine_is_torbreck()	(0)
#endif

#ifdef CONFIG_MACH_SAARB_MG1
# ifdef machine_arch_type
#  undef machine_arch_type
#  define machine_arch_type	__machine_arch_type
# else
#  define machine_arch_type	MACH_TYPE_SAARB_MG1
# endif
# define machine_is_saarb_mg1()	(machine_arch_type == MACH_TYPE_SAARB_MG1)
#else
# define machine_is_saarb_mg1()	(0)
#endif

#ifdef CONFIG_MACH_CALLISTO
# ifdef machine_arch_type
#  undef machine_arch_type
#  define machine_arch_type	__machine_arch_type
# else
#  define machine_arch_type	MACH_TYPE_CALLISTO
# endif
# define machine_is_callisto()	(machine_arch_type == MACH_TYPE_CALLISTO)
#else
# define machine_is_callisto()	(0)
#endif

#ifdef CONFIG_MACH_MULTHSU
# ifdef machine_arch_type
#  undef machine_arch_type
#  define machine_arch_type	__machine_arch_type
# else
#  define machine_arch_type	MACH_TYPE_MULTHSU
# endif
# define machine_is_multhsu()	(machine_arch_type == MACH_TYPE_MULTHSU)
#else
# define machine_is_multhsu()	(0)
#endif

#ifdef CONFIG_MACH_SALUDA
# ifdef machine_arch_type
#  undef machine_arch_type
#  define machine_arch_type	__machine_arch_type
# else
#  define machine_arch_type	MACH_TYPE_SALUDA
# endif
# define machine_is_saluda()	(machine_arch_type == MACH_TYPE_SALUDA)
#else
# define machine_is_saluda()	(0)
#endif

#ifdef CONFIG_MACH_PEMP_OMAP3_APOLLO
# ifdef machine_arch_type
#  undef machine_arch_type
#  define machine_arch_type	__machine_arch_type
# else
#  define machine_arch_type	MACH_TYPE_PEMP_OMAP3_APOLLO
# endif
# define machine_is_pemp_omap3_apollo()	(machine_arch_type == MACH_TYPE_PEMP_OMAP3_APOLLO)
#else
# define machine_is_pemp_omap3_apollo()	(0)
#endif

#ifdef CONFIG_MACH_VC0718
# ifdef machine_arch_type
#  undef machine_arch_type
#  define machine_arch_type	__machine_arch_type
# else
#  define machine_arch_type	MACH_TYPE_VC0718
# endif
# define machine_is_vc0718()	(machine_arch_type == MACH_TYPE_VC0718)
#else
# define machine_is_vc0718()	(0)
#endif

#ifdef CONFIG_MACH_MVBLX
# ifdef machine_arch_type
#  undef machine_arch_type
#  define machine_arch_type	__machine_arch_type
# else
#  define machine_arch_type	MACH_TYPE_MVBLX
# endif
# define machine_is_mvblx()	(machine_arch_type == MACH_TYPE_MVBLX)
#else
# define machine_is_mvblx()	(0)
#endif

#ifdef CONFIG_MACH_INHAND_APEIRON
# ifdef machine_arch_type
#  undef machine_arch_type
#  define machine_arch_type	__machine_arch_type
# else
#  define machine_arch_type	MACH_TYPE_INHAND_APEIRON
# endif
# define machine_is_inhand_apeiron()	(machine_arch_type == MACH_TYPE_INHAND_APEIRON)
#else
# define machine_is_inhand_apeiron()	(0)
#endif

#ifdef CONFIG_MACH_INHAND_FURY
# ifdef machine_arch_type
#  undef machine_arch_type
#  define machine_arch_type	__machine_arch_type
# else
#  define machine_arch_type	MACH_TYPE_INHAND_FURY
# endif
# define machine_is_inhand_fury()	(machine_arch_type == MACH_TYPE_INHAND_FURY)
#else
# define machine_is_inhand_fury()	(0)
#endif

#ifdef CONFIG_MACH_INHAND_SIREN
# ifdef machine_arch_type
#  undef machine_arch_type
#  define machine_arch_type	__machine_arch_type
# else
#  define machine_arch_type	MACH_TYPE_INHAND_SIREN
# endif
# define machine_is_inhand_siren()	(machine_arch_type == MACH_TYPE_INHAND_SIREN)
#else
# define machine_is_inhand_siren()	(0)
#endif

#ifdef CONFIG_MACH_HDNVP
# ifdef machine_arch_type
#  undef machine_arch_type
#  define machine_arch_type	__machine_arch_type
# else
#  define machine_arch_type	MACH_TYPE_HDNVP
# endif
# define machine_is_hdnvp()	(machine_arch_type == MACH_TYPE_HDNVP)
#else
# define machine_is_hdnvp()	(0)
#endif

#ifdef CONFIG_MACH_SOFTWINNER
# ifdef machine_arch_type
#  undef machine_arch_type
#  define machine_arch_type	__machine_arch_type
# else
#  define machine_arch_type	MACH_TYPE_SOFTWINNER
# endif
# define machine_is_softwinner()	(machine_arch_type == MACH_TYPE_SOFTWINNER)
#else
# define machine_is_softwinner()	(0)
#endif

#ifdef CONFIG_MACH_PRIMA2_EVB
# ifdef machine_arch_type
#  undef machine_arch_type
#  define machine_arch_type	__machine_arch_type
# else
#  define machine_arch_type	MACH_TYPE_PRIMA2_EVB
# endif
# define machine_is_prima2_evb()	(machine_arch_type == MACH_TYPE_PRIMA2_EVB)
#else
# define machine_is_prima2_evb()	(0)
#endif

#ifdef CONFIG_MACH_NAS6210
# ifdef machine_arch_type
#  undef machine_arch_type
#  define machine_arch_type	__machine_arch_type
# else
#  define machine_arch_type	MACH_TYPE_NAS6210
# endif
# define machine_is_nas6210()	(machine_arch_type == MACH_TYPE_NAS6210)
#else
# define machine_is_nas6210()	(0)
#endif

#ifdef CONFIG_MACH_UNISDEV
# ifdef machine_arch_type
#  undef machine_arch_type
#  define machine_arch_type	__machine_arch_type
# else
#  define machine_arch_type	MACH_TYPE_UNISDEV
# endif
# define machine_is_unisdev()	(machine_arch_type == MACH_TYPE_UNISDEV)
#else
# define machine_is_unisdev()	(0)
#endif

#ifdef CONFIG_MACH_SBCA11
# ifdef machine_arch_type
#  undef machine_arch_type
#  define machine_arch_type	__machine_arch_type
# else
#  define machine_arch_type	MACH_TYPE_SBCA11
# endif
# define machine_is_sbca11()	(machine_arch_type == MACH_TYPE_SBCA11)
#else
# define machine_is_sbca11()	(0)
#endif

#ifdef CONFIG_MACH_SAGA
# ifdef machine_arch_type
#  undef machine_arch_type
#  define machine_arch_type	__machine_arch_type
# else
#  define machine_arch_type	MACH_TYPE_SAGA
# endif
# define machine_is_saga()	(machine_arch_type == MACH_TYPE_SAGA)
#else
# define machine_is_saga()	(0)
#endif

#ifdef CONFIG_MACH_NS_K330
# ifdef machine_arch_type
#  undef machine_arch_type
#  define machine_arch_type	__machine_arch_type
# else
#  define machine_arch_type	MACH_TYPE_NS_K330
# endif
# define machine_is_ns_k330()	(machine_arch_type == MACH_TYPE_NS_K330)
#else
# define machine_is_ns_k330()	(0)
#endif

#ifdef CONFIG_MACH_TANNA
# ifdef machine_arch_type
#  undef machine_arch_type
#  define machine_arch_type	__machine_arch_type
# else
#  define machine_arch_type	MACH_TYPE_TANNA
# endif
# define machine_is_tanna()	(machine_arch_type == MACH_TYPE_TANNA)
#else
# define machine_is_tanna()	(0)
#endif

#ifdef CONFIG_MACH_IMATE8502
# ifdef machine_arch_type
#  undef machine_arch_type
#  define machine_arch_type	__machine_arch_type
# else
#  define machine_arch_type	MACH_TYPE_IMATE8502
# endif
# define machine_is_imate8502()	(machine_arch_type == MACH_TYPE_IMATE8502)
#else
# define machine_is_imate8502()	(0)
#endif

#ifdef CONFIG_MACH_ASPEN
# ifdef machine_arch_type
#  undef machine_arch_type
#  define machine_arch_type	__machine_arch_type
# else
#  define machine_arch_type	MACH_TYPE_ASPEN
# endif
# define machine_is_aspen()	(machine_arch_type == MACH_TYPE_ASPEN)
#else
# define machine_is_aspen()	(0)
#endif

#ifdef CONFIG_MACH_DAINTREE_CWAC
# ifdef machine_arch_type
#  undef machine_arch_type
#  define machine_arch_type	__machine_arch_type
# else
#  define machine_arch_type	MACH_TYPE_DAINTREE_CWAC
# endif
# define machine_is_daintree_cwac()	(machine_arch_type == MACH_TYPE_DAINTREE_CWAC)
#else
# define machine_is_daintree_cwac()	(0)
#endif

#ifdef CONFIG_MACH_ZMX25
# ifdef machine_arch_type
#  undef machine_arch_type
#  define machine_arch_type	__machine_arch_type
# else
#  define machine_arch_type	MACH_TYPE_ZMX25
# endif
# define machine_is_zmx25()	(machine_arch_type == MACH_TYPE_ZMX25)
#else
# define machine_is_zmx25()	(0)
#endif

#ifdef CONFIG_MACH_MAPLE1
# ifdef machine_arch_type
#  undef machine_arch_type
#  define machine_arch_type	__machine_arch_type
# else
#  define machine_arch_type	MACH_TYPE_MAPLE1
# endif
# define machine_is_maple1()	(machine_arch_type == MACH_TYPE_MAPLE1)
#else
# define machine_is_maple1()	(0)
#endif

#ifdef CONFIG_MACH_QSD8X72_SURF
# ifdef machine_arch_type
#  undef machine_arch_type
#  define machine_arch_type	__machine_arch_type
# else
#  define machine_arch_type	MACH_TYPE_QSD8X72_SURF
# endif
# define machine_is_qsd8x72_surf()	(machine_arch_type == MACH_TYPE_QSD8X72_SURF)
#else
# define machine_is_qsd8x72_surf()	(0)
#endif

#ifdef CONFIG_MACH_QSD8X72_FFA
# ifdef machine_arch_type
#  undef machine_arch_type
#  define machine_arch_type	__machine_arch_type
# else
#  define machine_arch_type	MACH_TYPE_QSD8X72_FFA
# endif
# define machine_is_qsd8x72_ffa()	(machine_arch_type == MACH_TYPE_QSD8X72_FFA)
#else
# define machine_is_qsd8x72_ffa()	(0)
#endif

#ifdef CONFIG_MACH_ABILENE
# ifdef machine_arch_type
#  undef machine_arch_type
#  define machine_arch_type	__machine_arch_type
# else
#  define machine_arch_type	MACH_TYPE_ABILENE
# endif
# define machine_is_abilene()	(machine_arch_type == MACH_TYPE_ABILENE)
#else
# define machine_is_abilene()	(0)
#endif

#ifdef CONFIG_MACH_EIGEN_TTR
# ifdef machine_arch_type
#  undef machine_arch_type
#  define machine_arch_type	__machine_arch_type
# else
#  define machine_arch_type	MACH_TYPE_EIGEN_TTR
# endif
# define machine_is_eigen_ttr()	(machine_arch_type == MACH_TYPE_EIGEN_TTR)
#else
# define machine_is_eigen_ttr()	(0)
#endif

#ifdef CONFIG_MACH_IOMEGA_IX2_200
# ifdef machine_arch_type
#  undef machine_arch_type
#  define machine_arch_type	__machine_arch_type
# else
#  define machine_arch_type	MACH_TYPE_IOMEGA_IX2_200
# endif
# define machine_is_iomega_ix2_200()	(machine_arch_type == MACH_TYPE_IOMEGA_IX2_200)
#else
# define machine_is_iomega_ix2_200()	(0)
#endif

#ifdef CONFIG_MACH_CORETEC_VCX7400
# ifdef machine_arch_type
#  undef machine_arch_type
#  define machine_arch_type	__machine_arch_type
# else
#  define machine_arch_type	MACH_TYPE_CORETEC_VCX7400
# endif
# define machine_is_coretec_vcx7400()	(machine_arch_type == MACH_TYPE_CORETEC_VCX7400)
#else
# define machine_is_coretec_vcx7400()	(0)
#endif

#ifdef CONFIG_MACH_SANTIAGO
# ifdef machine_arch_type
#  undef machine_arch_type
#  define machine_arch_type	__machine_arch_type
# else
#  define machine_arch_type	MACH_TYPE_SANTIAGO
# endif
# define machine_is_santiago()	(machine_arch_type == MACH_TYPE_SANTIAGO)
#else
# define machine_is_santiago()	(0)
#endif

#ifdef CONFIG_MACH_MX257SOL
# ifdef machine_arch_type
#  undef machine_arch_type
#  define machine_arch_type	__machine_arch_type
# else
#  define machine_arch_type	MACH_TYPE_MX257SOL
# endif
# define machine_is_mx257sol()	(machine_arch_type == MACH_TYPE_MX257SOL)
#else
# define machine_is_mx257sol()	(0)
#endif

#ifdef CONFIG_MACH_STRASBOURG
# ifdef machine_arch_type
#  undef machine_arch_type
#  define machine_arch_type	__machine_arch_type
# else
#  define machine_arch_type	MACH_TYPE_STRASBOURG
# endif
# define machine_is_strasbourg()	(machine_arch_type == MACH_TYPE_STRASBOURG)
#else
# define machine_is_strasbourg()	(0)
#endif

#ifdef CONFIG_MACH_MSM8X60_FLUID
# ifdef machine_arch_type
#  undef machine_arch_type
#  define machine_arch_type	__machine_arch_type
# else
#  define machine_arch_type	MACH_TYPE_MSM8X60_FLUID
# endif
# define machine_is_msm8x60_fluid()	(machine_arch_type == MACH_TYPE_MSM8X60_FLUID)
#else
# define machine_is_msm8x60_fluid()	(0)
#endif

#ifdef CONFIG_MACH_SMARTQV5
# ifdef machine_arch_type
#  undef machine_arch_type
#  define machine_arch_type	__machine_arch_type
# else
#  define machine_arch_type	MACH_TYPE_SMARTQV5
# endif
# define machine_is_smartqv5()	(machine_arch_type == MACH_TYPE_SMARTQV5)
#else
# define machine_is_smartqv5()	(0)
#endif

#ifdef CONFIG_MACH_SMARTQV3
# ifdef machine_arch_type
#  undef machine_arch_type
#  define machine_arch_type	__machine_arch_type
# else
#  define machine_arch_type	MACH_TYPE_SMARTQV3
# endif
# define machine_is_smartqv3()	(machine_arch_type == MACH_TYPE_SMARTQV3)
#else
# define machine_is_smartqv3()	(0)
#endif

#ifdef CONFIG_MACH_SMARTQV7
# ifdef machine_arch_type
#  undef machine_arch_type
#  define machine_arch_type	__machine_arch_type
# else
#  define machine_arch_type	MACH_TYPE_SMARTQV7
# endif
# define machine_is_smartqv7()	(machine_arch_type == MACH_TYPE_SMARTQV7)
#else
# define machine_is_smartqv7()	(0)
#endif

#ifdef CONFIG_MACH_PAZ00
# ifdef machine_arch_type
#  undef machine_arch_type
#  define machine_arch_type	__machine_arch_type
# else
#  define machine_arch_type	MACH_TYPE_PAZ00
# endif
# define machine_is_paz00()	(machine_arch_type == MACH_TYPE_PAZ00)
#else
# define machine_is_paz00()	(0)
#endif

#ifdef CONFIG_MACH_ACMENETUSFOXG20
# ifdef machine_arch_type
#  undef machine_arch_type
#  define machine_arch_type	__machine_arch_type
# else
#  define machine_arch_type	MACH_TYPE_ACMENETUSFOXG20
# endif
# define machine_is_acmenetusfoxg20()	(machine_arch_type == MACH_TYPE_ACMENETUSFOXG20)
#else
# define machine_is_acmenetusfoxg20()	(0)
#endif

#ifdef CONFIG_MACH_FWBD_0404
# ifdef machine_arch_type
#  undef machine_arch_type
#  define machine_arch_type	__machine_arch_type
# else
#  define machine_arch_type	MACH_TYPE_FWBD_0404
# endif
# define machine_is_fwbd_0404()	(machine_arch_type == MACH_TYPE_FWBD_0404)
#else
# define machine_is_fwbd_0404()	(0)
#endif

#ifdef CONFIG_MACH_HDGU
# ifdef machine_arch_type
#  undef machine_arch_type
#  define machine_arch_type	__machine_arch_type
# else
#  define machine_arch_type	MACH_TYPE_HDGU
# endif
# define machine_is_hdgu()	(machine_arch_type == MACH_TYPE_HDGU)
#else
# define machine_is_hdgu()	(0)
#endif

#ifdef CONFIG_MACH_PYRAMID
# ifdef machine_arch_type
#  undef machine_arch_type
#  define machine_arch_type	__machine_arch_type
# else
#  define machine_arch_type	MACH_TYPE_PYRAMID
# endif
# define machine_is_pyramid()	(machine_arch_type == MACH_TYPE_PYRAMID)
#else
# define machine_is_pyramid()	(0)
#endif

#ifdef CONFIG_MACH_EPIPHAN
# ifdef machine_arch_type
#  undef machine_arch_type
#  define machine_arch_type	__machine_arch_type
# else
#  define machine_arch_type	MACH_TYPE_EPIPHAN
# endif
# define machine_is_epiphan()	(machine_arch_type == MACH_TYPE_EPIPHAN)
#else
# define machine_is_epiphan()	(0)
#endif

#ifdef CONFIG_MACH_OMAP_BENDER
# ifdef machine_arch_type
#  undef machine_arch_type
#  define machine_arch_type	__machine_arch_type
# else
#  define machine_arch_type	MACH_TYPE_OMAP_BENDER
# endif
# define machine_is_omap_bender()	(machine_arch_type == MACH_TYPE_OMAP_BENDER)
#else
# define machine_is_omap_bender()	(0)
#endif

#ifdef CONFIG_MACH_GURNARD
# ifdef machine_arch_type
#  undef machine_arch_type
#  define machine_arch_type	__machine_arch_type
# else
#  define machine_arch_type	MACH_TYPE_GURNARD
# endif
# define machine_is_gurnard()	(machine_arch_type == MACH_TYPE_GURNARD)
#else
# define machine_is_gurnard()	(0)
#endif

#ifdef CONFIG_MACH_GTL_IT5100
# ifdef machine_arch_type
#  undef machine_arch_type
#  define machine_arch_type	__machine_arch_type
# else
#  define machine_arch_type	MACH_TYPE_GTL_IT5100
# endif
# define machine_is_gtl_it5100()	(machine_arch_type == MACH_TYPE_GTL_IT5100)
#else
# define machine_is_gtl_it5100()	(0)
#endif

#ifdef CONFIG_MACH_BCM2708
# ifdef machine_arch_type
#  undef machine_arch_type
#  define machine_arch_type	__machine_arch_type
# else
#  define machine_arch_type	MACH_TYPE_BCM2708
# endif
# define machine_is_bcm2708()	(machine_arch_type == MACH_TYPE_BCM2708)
#else
# define machine_is_bcm2708()	(0)
#endif

#ifdef CONFIG_MACH_MX51_GGC
# ifdef machine_arch_type
#  undef machine_arch_type
#  define machine_arch_type	__machine_arch_type
# else
#  define machine_arch_type	MACH_TYPE_MX51_GGC
# endif
# define machine_is_mx51_ggc()	(machine_arch_type == MACH_TYPE_MX51_GGC)
#else
# define machine_is_mx51_ggc()	(0)
#endif

#ifdef CONFIG_MACH_SHARESPACE
# ifdef machine_arch_type
#  undef machine_arch_type
#  define machine_arch_type	__machine_arch_type
# else
#  define machine_arch_type	MACH_TYPE_SHARESPACE
# endif
# define machine_is_sharespace()	(machine_arch_type == MACH_TYPE_SHARESPACE)
#else
# define machine_is_sharespace()	(0)
#endif

#ifdef CONFIG_MACH_HABA_KNX_EXPLORER
# ifdef machine_arch_type
#  undef machine_arch_type
#  define machine_arch_type	__machine_arch_type
# else
#  define machine_arch_type	MACH_TYPE_HABA_KNX_EXPLORER
# endif
# define machine_is_haba_knx_explorer()	(machine_arch_type == MACH_TYPE_HABA_KNX_EXPLORER)
#else
# define machine_is_haba_knx_explorer()	(0)
#endif

#ifdef CONFIG_MACH_SIMTEC_KIRKMOD
# ifdef machine_arch_type
#  undef machine_arch_type
#  define machine_arch_type	__machine_arch_type
# else
#  define machine_arch_type	MACH_TYPE_SIMTEC_KIRKMOD
# endif
# define machine_is_simtec_kirkmod()	(machine_arch_type == MACH_TYPE_SIMTEC_KIRKMOD)
#else
# define machine_is_simtec_kirkmod()	(0)
#endif

#ifdef CONFIG_MACH_CRUX
# ifdef machine_arch_type
#  undef machine_arch_type
#  define machine_arch_type	__machine_arch_type
# else
#  define machine_arch_type	MACH_TYPE_CRUX
# endif
# define machine_is_crux()	(machine_arch_type == MACH_TYPE_CRUX)
#else
# define machine_is_crux()	(0)
#endif

#ifdef CONFIG_MACH_MX51_BRAVO
# ifdef machine_arch_type
#  undef machine_arch_type
#  define machine_arch_type	__machine_arch_type
# else
#  define machine_arch_type	MACH_TYPE_MX51_BRAVO
# endif
# define machine_is_mx51_bravo()	(machine_arch_type == MACH_TYPE_MX51_BRAVO)
#else
# define machine_is_mx51_bravo()	(0)
#endif

#ifdef CONFIG_MACH_CHARON
# ifdef machine_arch_type
#  undef machine_arch_type
#  define machine_arch_type	__machine_arch_type
# else
#  define machine_arch_type	MACH_TYPE_CHARON
# endif
# define machine_is_charon()	(machine_arch_type == MACH_TYPE_CHARON)
#else
# define machine_is_charon()	(0)
#endif

#ifdef CONFIG_MACH_PICOCOM3
# ifdef machine_arch_type
#  undef machine_arch_type
#  define machine_arch_type	__machine_arch_type
# else
#  define machine_arch_type	MACH_TYPE_PICOCOM3
# endif
# define machine_is_picocom3()	(machine_arch_type == MACH_TYPE_PICOCOM3)
#else
# define machine_is_picocom3()	(0)
#endif

#ifdef CONFIG_MACH_PICOCOM4
# ifdef machine_arch_type
#  undef machine_arch_type
#  define machine_arch_type	__machine_arch_type
# else
#  define machine_arch_type	MACH_TYPE_PICOCOM4
# endif
# define machine_is_picocom4()	(machine_arch_type == MACH_TYPE_PICOCOM4)
#else
# define machine_is_picocom4()	(0)
#endif

#ifdef CONFIG_MACH_SERRANO
# ifdef machine_arch_type
#  undef machine_arch_type
#  define machine_arch_type	__machine_arch_type
# else
#  define machine_arch_type	MACH_TYPE_SERRANO
# endif
# define machine_is_serrano()	(machine_arch_type == MACH_TYPE_SERRANO)
#else
# define machine_is_serrano()	(0)
#endif

#ifdef CONFIG_MACH_DOUBLESHOT
# ifdef machine_arch_type
#  undef machine_arch_type
#  define machine_arch_type	__machine_arch_type
# else
#  define machine_arch_type	MACH_TYPE_DOUBLESHOT
# endif
# define machine_is_doubleshot()	(machine_arch_type == MACH_TYPE_DOUBLESHOT)
#else
# define machine_is_doubleshot()	(0)
#endif

#ifdef CONFIG_MACH_EVSY
# ifdef machine_arch_type
#  undef machine_arch_type
#  define machine_arch_type	__machine_arch_type
# else
#  define machine_arch_type	MACH_TYPE_EVSY
# endif
# define machine_is_evsy()	(machine_arch_type == MACH_TYPE_EVSY)
#else
# define machine_is_evsy()	(0)
#endif

#ifdef CONFIG_MACH_HUASHAN
# ifdef machine_arch_type
#  undef machine_arch_type
#  define machine_arch_type	__machine_arch_type
# else
#  define machine_arch_type	MACH_TYPE_HUASHAN
# endif
# define machine_is_huashan()	(machine_arch_type == MACH_TYPE_HUASHAN)
#else
# define machine_is_huashan()	(0)
#endif

#ifdef CONFIG_MACH_LAUSANNE
# ifdef machine_arch_type
#  undef machine_arch_type
#  define machine_arch_type	__machine_arch_type
# else
#  define machine_arch_type	MACH_TYPE_LAUSANNE
# endif
# define machine_is_lausanne()	(machine_arch_type == MACH_TYPE_LAUSANNE)
#else
# define machine_is_lausanne()	(0)
#endif

#ifdef CONFIG_MACH_EMERALD
# ifdef machine_arch_type
#  undef machine_arch_type
#  define machine_arch_type	__machine_arch_type
# else
#  define machine_arch_type	MACH_TYPE_EMERALD
# endif
# define machine_is_emerald()	(machine_arch_type == MACH_TYPE_EMERALD)
#else
# define machine_is_emerald()	(0)
#endif

#ifdef CONFIG_MACH_TQMA35
# ifdef machine_arch_type
#  undef machine_arch_type
#  define machine_arch_type	__machine_arch_type
# else
#  define machine_arch_type	MACH_TYPE_TQMA35
# endif
# define machine_is_tqma35()	(machine_arch_type == MACH_TYPE_TQMA35)
#else
# define machine_is_tqma35()	(0)
#endif

#ifdef CONFIG_MACH_MARVEL
# ifdef machine_arch_type
#  undef machine_arch_type
#  define machine_arch_type	__machine_arch_type
# else
#  define machine_arch_type	MACH_TYPE_MARVEL
# endif
# define machine_is_marvel()	(machine_arch_type == MACH_TYPE_MARVEL)
#else
# define machine_is_marvel()	(0)
#endif

#ifdef CONFIG_MACH_MANUAE
# ifdef machine_arch_type
#  undef machine_arch_type
#  define machine_arch_type	__machine_arch_type
# else
#  define machine_arch_type	MACH_TYPE_MANUAE
# endif
# define machine_is_manuae()	(machine_arch_type == MACH_TYPE_MANUAE)
#else
# define machine_is_manuae()	(0)
#endif

#ifdef CONFIG_MACH_CHACHA
# ifdef machine_arch_type
#  undef machine_arch_type
#  define machine_arch_type	__machine_arch_type
# else
#  define machine_arch_type	MACH_TYPE_CHACHA
# endif
# define machine_is_chacha()	(machine_arch_type == MACH_TYPE_CHACHA)
#else
# define machine_is_chacha()	(0)
#endif

#ifdef CONFIG_MACH_LEMON
# ifdef machine_arch_type
#  undef machine_arch_type
#  define machine_arch_type	__machine_arch_type
# else
#  define machine_arch_type	MACH_TYPE_LEMON
# endif
# define machine_is_lemon()	(machine_arch_type == MACH_TYPE_LEMON)
#else
# define machine_is_lemon()	(0)
#endif

#ifdef CONFIG_MACH_CSC
# ifdef machine_arch_type
#  undef machine_arch_type
#  define machine_arch_type	__machine_arch_type
# else
#  define machine_arch_type	MACH_TYPE_CSC
# endif
# define machine_is_csc()	(machine_arch_type == MACH_TYPE_CSC)
#else
# define machine_is_csc()	(0)
#endif

#ifdef CONFIG_MACH_GIRA_KNXIP_ROUTER
# ifdef machine_arch_type
#  undef machine_arch_type
#  define machine_arch_type	__machine_arch_type
# else
#  define machine_arch_type	MACH_TYPE_GIRA_KNXIP_ROUTER
# endif
# define machine_is_gira_knxip_router()	(machine_arch_type == MACH_TYPE_GIRA_KNXIP_ROUTER)
#else
# define machine_is_gira_knxip_router()	(0)
#endif

#ifdef CONFIG_MACH_T20
# ifdef machine_arch_type
#  undef machine_arch_type
#  define machine_arch_type	__machine_arch_type
# else
#  define machine_arch_type	MACH_TYPE_T20
# endif
# define machine_is_t20()	(machine_arch_type == MACH_TYPE_T20)
#else
# define machine_is_t20()	(0)
#endif

#ifdef CONFIG_MACH_HDMINI
# ifdef machine_arch_type
#  undef machine_arch_type
#  define machine_arch_type	__machine_arch_type
# else
#  define machine_arch_type	MACH_TYPE_HDMINI
# endif
# define machine_is_hdmini()	(machine_arch_type == MACH_TYPE_HDMINI)
#else
# define machine_is_hdmini()	(0)
#endif

#ifdef CONFIG_MACH_SCIPHONE_G2
# ifdef machine_arch_type
#  undef machine_arch_type
#  define machine_arch_type	__machine_arch_type
# else
#  define machine_arch_type	MACH_TYPE_SCIPHONE_G2
# endif
# define machine_is_sciphone_g2()	(machine_arch_type == MACH_TYPE_SCIPHONE_G2)
#else
# define machine_is_sciphone_g2()	(0)
#endif

#ifdef CONFIG_MACH_EXPRESS
# ifdef machine_arch_type
#  undef machine_arch_type
#  define machine_arch_type	__machine_arch_type
# else
#  define machine_arch_type	MACH_TYPE_EXPRESS
# endif
# define machine_is_express()	(machine_arch_type == MACH_TYPE_EXPRESS)
#else
# define machine_is_express()	(0)
#endif

#ifdef CONFIG_MACH_EXPRESS_KT
# ifdef machine_arch_type
#  undef machine_arch_type
#  define machine_arch_type	__machine_arch_type
# else
#  define machine_arch_type	MACH_TYPE_EXPRESS_KT
# endif
# define machine_is_express_kt()	(machine_arch_type == MACH_TYPE_EXPRESS_KT)
#else
# define machine_is_express_kt()	(0)
#endif

#ifdef CONFIG_MACH_MAXIMASP
# ifdef machine_arch_type
#  undef machine_arch_type
#  define machine_arch_type	__machine_arch_type
# else
#  define machine_arch_type	MACH_TYPE_MAXIMASP
# endif
# define machine_is_maximasp()	(machine_arch_type == MACH_TYPE_MAXIMASP)
#else
# define machine_is_maximasp()	(0)
#endif

#ifdef CONFIG_MACH_NITROGEN_IMX51
# ifdef machine_arch_type
#  undef machine_arch_type
#  define machine_arch_type	__machine_arch_type
# else
#  define machine_arch_type	MACH_TYPE_NITROGEN_IMX51
# endif
# define machine_is_nitrogen_imx51()	(machine_arch_type == MACH_TYPE_NITROGEN_IMX51)
#else
# define machine_is_nitrogen_imx51()	(0)
#endif

#ifdef CONFIG_MACH_NITROGEN_IMX53
# ifdef machine_arch_type
#  undef machine_arch_type
#  define machine_arch_type	__machine_arch_type
# else
#  define machine_arch_type	MACH_TYPE_NITROGEN_IMX53
# endif
# define machine_is_nitrogen_imx53()	(machine_arch_type == MACH_TYPE_NITROGEN_IMX53)
#else
# define machine_is_nitrogen_imx53()	(0)
#endif

#ifdef CONFIG_MACH_SUNFIRE
# ifdef machine_arch_type
#  undef machine_arch_type
#  define machine_arch_type	__machine_arch_type
# else
#  define machine_arch_type	MACH_TYPE_SUNFIRE
# endif
# define machine_is_sunfire()	(machine_arch_type == MACH_TYPE_SUNFIRE)
#else
# define machine_is_sunfire()	(0)
#endif

#ifdef CONFIG_MACH_AROWANA
# ifdef machine_arch_type
#  undef machine_arch_type
#  define machine_arch_type	__machine_arch_type
# else
#  define machine_arch_type	MACH_TYPE_AROWANA
# endif
# define machine_is_arowana()	(machine_arch_type == MACH_TYPE_AROWANA)
#else
# define machine_is_arowana()	(0)
#endif

#ifdef CONFIG_MACH_TEGRA_DAYTONA
# ifdef machine_arch_type
#  undef machine_arch_type
#  define machine_arch_type	__machine_arch_type
# else
#  define machine_arch_type	MACH_TYPE_TEGRA_DAYTONA
# endif
# define machine_is_tegra_daytona()	(machine_arch_type == MACH_TYPE_TEGRA_DAYTONA)
#else
# define machine_is_tegra_daytona()	(0)
#endif

#ifdef CONFIG_MACH_TEGRA_SWORDFISH
# ifdef machine_arch_type
#  undef machine_arch_type
#  define machine_arch_type	__machine_arch_type
# else
#  define machine_arch_type	MACH_TYPE_TEGRA_SWORDFISH
# endif
# define machine_is_tegra_swordfish()	(machine_arch_type == MACH_TYPE_TEGRA_SWORDFISH)
#else
# define machine_is_tegra_swordfish()	(0)
#endif

#ifdef CONFIG_MACH_EDISON
# ifdef machine_arch_type
#  undef machine_arch_type
#  define machine_arch_type	__machine_arch_type
# else
#  define machine_arch_type	MACH_TYPE_EDISON
# endif
# define machine_is_edison()	(machine_arch_type == MACH_TYPE_EDISON)
#else
# define machine_is_edison()	(0)
#endif

#ifdef CONFIG_MACH_SVP8500V1
# ifdef machine_arch_type
#  undef machine_arch_type
#  define machine_arch_type	__machine_arch_type
# else
#  define machine_arch_type	MACH_TYPE_SVP8500V1
# endif
# define machine_is_svp8500v1()	(machine_arch_type == MACH_TYPE_SVP8500V1)
#else
# define machine_is_svp8500v1()	(0)
#endif

#ifdef CONFIG_MACH_SVP8500V2
# ifdef machine_arch_type
#  undef machine_arch_type
#  define machine_arch_type	__machine_arch_type
# else
#  define machine_arch_type	MACH_TYPE_SVP8500V2
# endif
# define machine_is_svp8500v2()	(machine_arch_type == MACH_TYPE_SVP8500V2)
#else
# define machine_is_svp8500v2()	(0)
#endif

#ifdef CONFIG_MACH_SVP5500
# ifdef machine_arch_type
#  undef machine_arch_type
#  define machine_arch_type	__machine_arch_type
# else
#  define machine_arch_type	MACH_TYPE_SVP5500
# endif
# define machine_is_svp5500()	(machine_arch_type == MACH_TYPE_SVP5500)
#else
# define machine_is_svp5500()	(0)
#endif

#ifdef CONFIG_MACH_B5500
# ifdef machine_arch_type
#  undef machine_arch_type
#  define machine_arch_type	__machine_arch_type
# else
#  define machine_arch_type	MACH_TYPE_B5500
# endif
# define machine_is_b5500()	(machine_arch_type == MACH_TYPE_B5500)
#else
# define machine_is_b5500()	(0)
#endif

#ifdef CONFIG_MACH_S5500
# ifdef machine_arch_type
#  undef machine_arch_type
#  define machine_arch_type	__machine_arch_type
# else
#  define machine_arch_type	MACH_TYPE_S5500
# endif
# define machine_is_s5500()	(machine_arch_type == MACH_TYPE_S5500)
#else
# define machine_is_s5500()	(0)
#endif

#ifdef CONFIG_MACH_ICON
# ifdef machine_arch_type
#  undef machine_arch_type
#  define machine_arch_type	__machine_arch_type
# else
#  define machine_arch_type	MACH_TYPE_ICON
# endif
# define machine_is_icon()	(machine_arch_type == MACH_TYPE_ICON)
#else
# define machine_is_icon()	(0)
#endif

#ifdef CONFIG_MACH_ELEPHANT
# ifdef machine_arch_type
#  undef machine_arch_type
#  define machine_arch_type	__machine_arch_type
# else
#  define machine_arch_type	MACH_TYPE_ELEPHANT
# endif
# define machine_is_elephant()	(machine_arch_type == MACH_TYPE_ELEPHANT)
#else
# define machine_is_elephant()	(0)
#endif

#ifdef CONFIG_MACH_SHOOTER
# ifdef machine_arch_type
#  undef machine_arch_type
#  define machine_arch_type	__machine_arch_type
# else
#  define machine_arch_type	MACH_TYPE_SHOOTER
# endif
# define machine_is_shooter()	(machine_arch_type == MACH_TYPE_SHOOTER)
#else
# define machine_is_shooter()	(0)
#endif

#ifdef CONFIG_MACH_SPADE_LTE
# ifdef machine_arch_type
#  undef machine_arch_type
#  define machine_arch_type	__machine_arch_type
# else
#  define machine_arch_type	MACH_TYPE_SPADE_LTE
# endif
# define machine_is_spade_lte()	(machine_arch_type == MACH_TYPE_SPADE_LTE)
#else
# define machine_is_spade_lte()	(0)
#endif

#ifdef CONFIG_MACH_PHILHWANI
# ifdef machine_arch_type
#  undef machine_arch_type
#  define machine_arch_type	__machine_arch_type
# else
#  define machine_arch_type	MACH_TYPE_PHILHWANI
# endif
# define machine_is_philhwani()	(machine_arch_type == MACH_TYPE_PHILHWANI)
#else
# define machine_is_philhwani()	(0)
#endif

#ifdef CONFIG_MACH_GSNCOMM
# ifdef machine_arch_type
#  undef machine_arch_type
#  define machine_arch_type	__machine_arch_type
# else
#  define machine_arch_type	MACH_TYPE_GSNCOMM
# endif
# define machine_is_gsncomm()	(machine_arch_type == MACH_TYPE_GSNCOMM)
#else
# define machine_is_gsncomm()	(0)
#endif

#ifdef CONFIG_MACH_STRASBOURG_A2
# ifdef machine_arch_type
#  undef machine_arch_type
#  define machine_arch_type	__machine_arch_type
# else
#  define machine_arch_type	MACH_TYPE_STRASBOURG_A2
# endif
# define machine_is_strasbourg_a2()	(machine_arch_type == MACH_TYPE_STRASBOURG_A2)
#else
# define machine_is_strasbourg_a2()	(0)
#endif

#ifdef CONFIG_MACH_MMM
# ifdef machine_arch_type
#  undef machine_arch_type
#  define machine_arch_type	__machine_arch_type
# else
#  define machine_arch_type	MACH_TYPE_MMM
# endif
# define machine_is_mmm()	(machine_arch_type == MACH_TYPE_MMM)
#else
# define machine_is_mmm()	(0)
#endif

#ifdef CONFIG_MACH_DAVINCI_DM365_BV
# ifdef machine_arch_type
#  undef machine_arch_type
#  define machine_arch_type	__machine_arch_type
# else
#  define machine_arch_type	MACH_TYPE_DAVINCI_DM365_BV
# endif
# define machine_is_davinci_dm365_bv()	(machine_arch_type == MACH_TYPE_DAVINCI_DM365_BV)
#else
# define machine_is_davinci_dm365_bv()	(0)
#endif

#ifdef CONFIG_MACH_AG5EVM
# ifdef machine_arch_type
#  undef machine_arch_type
#  define machine_arch_type	__machine_arch_type
# else
#  define machine_arch_type	MACH_TYPE_AG5EVM
# endif
# define machine_is_ag5evm()	(machine_arch_type == MACH_TYPE_AG5EVM)
#else
# define machine_is_ag5evm()	(0)
#endif

#ifdef CONFIG_MACH_SC575PLC
# ifdef machine_arch_type
#  undef machine_arch_type
#  define machine_arch_type	__machine_arch_type
# else
#  define machine_arch_type	MACH_TYPE_SC575PLC
# endif
# define machine_is_sc575plc()	(machine_arch_type == MACH_TYPE_SC575PLC)
#else
# define machine_is_sc575plc()	(0)
#endif

#ifdef CONFIG_MACH_SC575IPC
# ifdef machine_arch_type
#  undef machine_arch_type
#  define machine_arch_type	__machine_arch_type
# else
#  define machine_arch_type	MACH_TYPE_SC575IPC
# endif
# define machine_is_sc575hmi()	(machine_arch_type == MACH_TYPE_SC575IPC)
#else
# define machine_is_sc575hmi()	(0)
#endif

#ifdef CONFIG_MACH_OMAP3_TDM3730
# ifdef machine_arch_type
#  undef machine_arch_type
#  define machine_arch_type	__machine_arch_type
# else
#  define machine_arch_type	MACH_TYPE_OMAP3_TDM3730
# endif
# define machine_is_omap3_tdm3730()	(machine_arch_type == MACH_TYPE_OMAP3_TDM3730)
#else
# define machine_is_omap3_tdm3730()	(0)
#endif

#ifdef CONFIG_MACH_TOP9000_EVAL
# ifdef machine_arch_type
#  undef machine_arch_type
#  define machine_arch_type	__machine_arch_type
# else
#  define machine_arch_type	MACH_TYPE_TOP9000_EVAL
# endif
# define machine_is_top9000_eval()	(machine_arch_type == MACH_TYPE_TOP9000_EVAL)
#else
# define machine_is_top9000_eval()	(0)
#endif

#ifdef CONFIG_MACH_TOP9000_SU
# ifdef machine_arch_type
#  undef machine_arch_type
#  define machine_arch_type	__machine_arch_type
# else
#  define machine_arch_type	MACH_TYPE_TOP9000_SU
# endif
# define machine_is_top9000_su()	(machine_arch_type == MACH_TYPE_TOP9000_SU)
#else
# define machine_is_top9000_su()	(0)
#endif

#ifdef CONFIG_MACH_UTM300
# ifdef machine_arch_type
#  undef machine_arch_type
#  define machine_arch_type	__machine_arch_type
# else
#  define machine_arch_type	MACH_TYPE_UTM300
# endif
# define machine_is_utm300()	(machine_arch_type == MACH_TYPE_UTM300)
#else
# define machine_is_utm300()	(0)
#endif

#ifdef CONFIG_MACH_TSUNAGI
# ifdef machine_arch_type
#  undef machine_arch_type
#  define machine_arch_type	__machine_arch_type
# else
#  define machine_arch_type	MACH_TYPE_TSUNAGI
# endif
# define machine_is_tsunagi()	(machine_arch_type == MACH_TYPE_TSUNAGI)
#else
# define machine_is_tsunagi()	(0)
#endif

#ifdef CONFIG_MACH_TS75XX
# ifdef machine_arch_type
#  undef machine_arch_type
#  define machine_arch_type	__machine_arch_type
# else
#  define machine_arch_type	MACH_TYPE_TS75XX
# endif
# define machine_is_ts75xx()	(machine_arch_type == MACH_TYPE_TS75XX)
#else
# define machine_is_ts75xx()	(0)
#endif

#ifdef CONFIG_MACH_TS47XX
# ifdef machine_arch_type
#  undef machine_arch_type
#  define machine_arch_type	__machine_arch_type
# else
#  define machine_arch_type	MACH_TYPE_TS47XX
# endif
# define machine_is_ts47xx()	(machine_arch_type == MACH_TYPE_TS47XX)
#else
# define machine_is_ts47xx()	(0)
#endif

#ifdef CONFIG_MACH_DA850_K5
# ifdef machine_arch_type
#  undef machine_arch_type
#  define machine_arch_type	__machine_arch_type
# else
#  define machine_arch_type	MACH_TYPE_DA850_K5
# endif
# define machine_is_da850_k5()	(machine_arch_type == MACH_TYPE_DA850_K5)
#else
# define machine_is_da850_k5()	(0)
#endif

#ifdef CONFIG_MACH_AX502
# ifdef machine_arch_type
#  undef machine_arch_type
#  define machine_arch_type	__machine_arch_type
# else
#  define machine_arch_type	MACH_TYPE_AX502
# endif
# define machine_is_ax502()	(machine_arch_type == MACH_TYPE_AX502)
#else
# define machine_is_ax502()	(0)
#endif

#ifdef CONFIG_MACH_IGEP0032
# ifdef machine_arch_type
#  undef machine_arch_type
#  define machine_arch_type	__machine_arch_type
# else
#  define machine_arch_type	MACH_TYPE_IGEP0032
# endif
# define machine_is_igep0032()	(machine_arch_type == MACH_TYPE_IGEP0032)
#else
# define machine_is_igep0032()	(0)
#endif

#ifdef CONFIG_MACH_ANTERO
# ifdef machine_arch_type
#  undef machine_arch_type
#  define machine_arch_type	__machine_arch_type
# else
#  define machine_arch_type	MACH_TYPE_ANTERO
# endif
# define machine_is_antero()	(machine_arch_type == MACH_TYPE_ANTERO)
#else
# define machine_is_antero()	(0)
#endif

#ifdef CONFIG_MACH_SYNERGY
# ifdef machine_arch_type
#  undef machine_arch_type
#  define machine_arch_type	__machine_arch_type
# else
#  define machine_arch_type	MACH_TYPE_SYNERGY
# endif
# define machine_is_synergy()	(machine_arch_type == MACH_TYPE_SYNERGY)
#else
# define machine_is_synergy()	(0)
#endif

#ifdef CONFIG_MACH_ICS_IF_VOIP
# ifdef machine_arch_type
#  undef machine_arch_type
#  define machine_arch_type	__machine_arch_type
# else
#  define machine_arch_type	MACH_TYPE_ICS_IF_VOIP
# endif
# define machine_is_ics_if_voip()	(machine_arch_type == MACH_TYPE_ICS_IF_VOIP)
#else
# define machine_is_ics_if_voip()	(0)
#endif

#ifdef CONFIG_MACH_WLF_CRAGG_6410
# ifdef machine_arch_type
#  undef machine_arch_type
#  define machine_arch_type	__machine_arch_type
# else
#  define machine_arch_type	MACH_TYPE_WLF_CRAGG_6410
# endif
# define machine_is_wlf_cragg_6410()	(machine_arch_type == MACH_TYPE_WLF_CRAGG_6410)
#else
# define machine_is_wlf_cragg_6410()	(0)
#endif

#ifdef CONFIG_MACH_PUNICA
# ifdef machine_arch_type
#  undef machine_arch_type
#  define machine_arch_type	__machine_arch_type
# else
#  define machine_arch_type	MACH_TYPE_PUNICA
# endif
# define machine_is_punica()	(machine_arch_type == MACH_TYPE_PUNICA)
#else
# define machine_is_punica()	(0)
#endif

#ifdef CONFIG_MACH_TRIMSLICE
# ifdef machine_arch_type
#  undef machine_arch_type
#  define machine_arch_type	__machine_arch_type
# else
#  define machine_arch_type	MACH_TYPE_TRIMSLICE
# endif
# define machine_is_trimslice()	(machine_arch_type == MACH_TYPE_TRIMSLICE)
#else
# define machine_is_trimslice()	(0)
#endif

#ifdef CONFIG_MACH_MX27_WMULTRA
# ifdef machine_arch_type
#  undef machine_arch_type
#  define machine_arch_type	__machine_arch_type
# else
#  define machine_arch_type	MACH_TYPE_MX27_WMULTRA
# endif
# define machine_is_mx27_wmultra()	(machine_arch_type == MACH_TYPE_MX27_WMULTRA)
#else
# define machine_is_mx27_wmultra()	(0)
#endif

#ifdef CONFIG_MACH_MACKEREL
# ifdef machine_arch_type
#  undef machine_arch_type
#  define machine_arch_type	__machine_arch_type
# else
#  define machine_arch_type	MACH_TYPE_MACKEREL
# endif
# define machine_is_mackerel()	(machine_arch_type == MACH_TYPE_MACKEREL)
#else
# define machine_is_mackerel()	(0)
#endif

#ifdef CONFIG_MACH_FA9X27
# ifdef machine_arch_type
#  undef machine_arch_type
#  define machine_arch_type	__machine_arch_type
# else
#  define machine_arch_type	MACH_TYPE_FA9X27
# endif
# define machine_is_fa9x27()	(machine_arch_type == MACH_TYPE_FA9X27)
#else
# define machine_is_fa9x27()	(0)
#endif

#ifdef CONFIG_MACH_NS2816TB
# ifdef machine_arch_type
#  undef machine_arch_type
#  define machine_arch_type	__machine_arch_type
# else
#  define machine_arch_type	MACH_TYPE_NS2816TB
# endif
# define machine_is_ns2816tb()	(machine_arch_type == MACH_TYPE_NS2816TB)
#else
# define machine_is_ns2816tb()	(0)
#endif

#ifdef CONFIG_MACH_NS2816_NTPAD
# ifdef machine_arch_type
#  undef machine_arch_type
#  define machine_arch_type	__machine_arch_type
# else
#  define machine_arch_type	MACH_TYPE_NS2816_NTPAD
# endif
# define machine_is_ns2816_ntpad()	(machine_arch_type == MACH_TYPE_NS2816_NTPAD)
#else
# define machine_is_ns2816_ntpad()	(0)
#endif

#ifdef CONFIG_MACH_NS2816_NTNB
# ifdef machine_arch_type
#  undef machine_arch_type
#  define machine_arch_type	__machine_arch_type
# else
#  define machine_arch_type	MACH_TYPE_NS2816_NTNB
# endif
# define machine_is_ns2816_ntnb()	(machine_arch_type == MACH_TYPE_NS2816_NTNB)
#else
# define machine_is_ns2816_ntnb()	(0)
#endif

#ifdef CONFIG_MACH_KAEN
# ifdef machine_arch_type
#  undef machine_arch_type
#  define machine_arch_type	__machine_arch_type
# else
#  define machine_arch_type	MACH_TYPE_KAEN
# endif
# define machine_is_kaen()	(machine_arch_type == MACH_TYPE_KAEN)
#else
# define machine_is_kaen()	(0)
#endif

#ifdef CONFIG_MACH_NV1000
# ifdef machine_arch_type
#  undef machine_arch_type
#  define machine_arch_type	__machine_arch_type
# else
#  define machine_arch_type	MACH_TYPE_NV1000
# endif
# define machine_is_nv1000()	(machine_arch_type == MACH_TYPE_NV1000)
#else
# define machine_is_nv1000()	(0)
#endif

#ifdef CONFIG_MACH_NUC950TS
# ifdef machine_arch_type
#  undef machine_arch_type
#  define machine_arch_type	__machine_arch_type
# else
#  define machine_arch_type	MACH_TYPE_NUC950TS
# endif
# define machine_is_nuc950ts()	(machine_arch_type == MACH_TYPE_NUC950TS)
#else
# define machine_is_nuc950ts()	(0)
#endif

#ifdef CONFIG_MACH_NOKIA_RM680
# ifdef machine_arch_type
#  undef machine_arch_type
#  define machine_arch_type	__machine_arch_type
# else
#  define machine_arch_type	MACH_TYPE_NOKIA_RM680
# endif
# define machine_is_nokia_rm680()	(machine_arch_type == MACH_TYPE_NOKIA_RM680)
#else
# define machine_is_nokia_rm680()	(0)
#endif

#ifdef CONFIG_MACH_AST2200
# ifdef machine_arch_type
#  undef machine_arch_type
#  define machine_arch_type	__machine_arch_type
# else
#  define machine_arch_type	MACH_TYPE_AST2200
# endif
# define machine_is_ast2200()	(machine_arch_type == MACH_TYPE_AST2200)
#else
# define machine_is_ast2200()	(0)
#endif

#ifdef CONFIG_MACH_LEAD
# ifdef machine_arch_type
#  undef machine_arch_type
#  define machine_arch_type	__machine_arch_type
# else
#  define machine_arch_type	MACH_TYPE_LEAD
# endif
# define machine_is_lead()	(machine_arch_type == MACH_TYPE_LEAD)
#else
# define machine_is_lead()	(0)
#endif

#ifdef CONFIG_MACH_UNINO1
# ifdef machine_arch_type
#  undef machine_arch_type
#  define machine_arch_type	__machine_arch_type
# else
#  define machine_arch_type	MACH_TYPE_UNINO1
# endif
# define machine_is_unino1()	(machine_arch_type == MACH_TYPE_UNINO1)
#else
# define machine_is_unino1()	(0)
#endif

#ifdef CONFIG_MACH_GREECO
# ifdef machine_arch_type
#  undef machine_arch_type
#  define machine_arch_type	__machine_arch_type
# else
#  define machine_arch_type	MACH_TYPE_GREECO
# endif
# define machine_is_greeco()	(machine_arch_type == MACH_TYPE_GREECO)
#else
# define machine_is_greeco()	(0)
#endif

#ifdef CONFIG_MACH_VERDI
# ifdef machine_arch_type
#  undef machine_arch_type
#  define machine_arch_type	__machine_arch_type
# else
#  define machine_arch_type	MACH_TYPE_VERDI
# endif
# define machine_is_verdi()	(machine_arch_type == MACH_TYPE_VERDI)
#else
# define machine_is_verdi()	(0)
#endif

#ifdef CONFIG_MACH_DM6446_ADBOX
# ifdef machine_arch_type
#  undef machine_arch_type
#  define machine_arch_type	__machine_arch_type
# else
#  define machine_arch_type	MACH_TYPE_DM6446_ADBOX
# endif
# define machine_is_dm6446_adbox()	(machine_arch_type == MACH_TYPE_DM6446_ADBOX)
#else
# define machine_is_dm6446_adbox()	(0)
#endif

#ifdef CONFIG_MACH_QUAD_SALSA
# ifdef machine_arch_type
#  undef machine_arch_type
#  define machine_arch_type	__machine_arch_type
# else
#  define machine_arch_type	MACH_TYPE_QUAD_SALSA
# endif
# define machine_is_quad_salsa()	(machine_arch_type == MACH_TYPE_QUAD_SALSA)
#else
# define machine_is_quad_salsa()	(0)
#endif

#ifdef CONFIG_MACH_ABB_GMA_1_1
# ifdef machine_arch_type
#  undef machine_arch_type
#  define machine_arch_type	__machine_arch_type
# else
#  define machine_arch_type	MACH_TYPE_ABB_GMA_1_1
# endif
# define machine_is_abb_gma_1_1()	(machine_arch_type == MACH_TYPE_ABB_GMA_1_1)
#else
# define machine_is_abb_gma_1_1()	(0)
#endif

#ifdef CONFIG_MACH_SVCID
# ifdef machine_arch_type
#  undef machine_arch_type
#  define machine_arch_type	__machine_arch_type
# else
#  define machine_arch_type	MACH_TYPE_SVCID
# endif
# define machine_is_svcid()	(machine_arch_type == MACH_TYPE_SVCID)
#else
# define machine_is_svcid()	(0)
#endif

#ifdef CONFIG_MACH_MSM8960_SIM
# ifdef machine_arch_type
#  undef machine_arch_type
#  define machine_arch_type	__machine_arch_type
# else
#  define machine_arch_type	MACH_TYPE_MSM8960_SIM
# endif
# define machine_is_msm8960_sim()	(machine_arch_type == MACH_TYPE_MSM8960_SIM)
#else
# define machine_is_msm8960_sim()	(0)
#endif

#ifdef CONFIG_MACH_MSM8960_RUMI3
# ifdef machine_arch_type
#  undef machine_arch_type
#  define machine_arch_type	__machine_arch_type
# else
#  define machine_arch_type	MACH_TYPE_MSM8960_RUMI3
# endif
# define machine_is_msm8960_rumi3()	(machine_arch_type == MACH_TYPE_MSM8960_RUMI3)
#else
# define machine_is_msm8960_rumi3()	(0)
#endif

#ifdef CONFIG_MACH_ICON_G
# ifdef machine_arch_type
#  undef machine_arch_type
#  define machine_arch_type	__machine_arch_type
# else
#  define machine_arch_type	MACH_TYPE_ICON_G
# endif
# define machine_is_icon_g()	(machine_arch_type == MACH_TYPE_ICON_G)
#else
# define machine_is_icon_g()	(0)
#endif

#ifdef CONFIG_MACH_MB3
# ifdef machine_arch_type
#  undef machine_arch_type
#  define machine_arch_type	__machine_arch_type
# else
#  define machine_arch_type	MACH_TYPE_MB3
# endif
# define machine_is_mb3()	(machine_arch_type == MACH_TYPE_MB3)
#else
# define machine_is_mb3()	(0)
#endif

#ifdef CONFIG_MACH_GSIA18S
# ifdef machine_arch_type
#  undef machine_arch_type
#  define machine_arch_type	__machine_arch_type
# else
#  define machine_arch_type	MACH_TYPE_GSIA18S
# endif
# define machine_is_gsia18s()	(machine_arch_type == MACH_TYPE_GSIA18S)
#else
# define machine_is_gsia18s()	(0)
#endif

#ifdef CONFIG_MACH_PIVICC
# ifdef machine_arch_type
#  undef machine_arch_type
#  define machine_arch_type	__machine_arch_type
# else
#  define machine_arch_type	MACH_TYPE_PIVICC
# endif
# define machine_is_pivicc()	(machine_arch_type == MACH_TYPE_PIVICC)
#else
# define machine_is_pivicc()	(0)
#endif

#ifdef CONFIG_MACH_PCM048
# ifdef machine_arch_type
#  undef machine_arch_type
#  define machine_arch_type	__machine_arch_type
# else
#  define machine_arch_type	MACH_TYPE_PCM048
# endif
# define machine_is_pcm048()	(machine_arch_type == MACH_TYPE_PCM048)
#else
# define machine_is_pcm048()	(0)
#endif

#ifdef CONFIG_MACH_DDS
# ifdef machine_arch_type
#  undef machine_arch_type
#  define machine_arch_type	__machine_arch_type
# else
#  define machine_arch_type	MACH_TYPE_DDS
# endif
# define machine_is_dds()	(machine_arch_type == MACH_TYPE_DDS)
#else
# define machine_is_dds()	(0)
#endif

#ifdef CONFIG_MACH_CHALTEN_XA1
# ifdef machine_arch_type
#  undef machine_arch_type
#  define machine_arch_type	__machine_arch_type
# else
#  define machine_arch_type	MACH_TYPE_CHALTEN_XA1
# endif
# define machine_is_chalten_xa1()	(machine_arch_type == MACH_TYPE_CHALTEN_XA1)
#else
# define machine_is_chalten_xa1()	(0)
#endif

#ifdef CONFIG_MACH_TS48XX
# ifdef machine_arch_type
#  undef machine_arch_type
#  define machine_arch_type	__machine_arch_type
# else
#  define machine_arch_type	MACH_TYPE_TS48XX
# endif
# define machine_is_ts48xx()	(machine_arch_type == MACH_TYPE_TS48XX)
#else
# define machine_is_ts48xx()	(0)
#endif

#ifdef CONFIG_MACH_TONGA2_TFTTIMER
# ifdef machine_arch_type
#  undef machine_arch_type
#  define machine_arch_type	__machine_arch_type
# else
#  define machine_arch_type	MACH_TYPE_TONGA2_TFTTIMER
# endif
# define machine_is_tonga2_tfttimer()	(machine_arch_type == MACH_TYPE_TONGA2_TFTTIMER)
#else
# define machine_is_tonga2_tfttimer()	(0)
#endif

#ifdef CONFIG_MACH_WHISTLER
# ifdef machine_arch_type
#  undef machine_arch_type
#  define machine_arch_type	__machine_arch_type
# else
#  define machine_arch_type	MACH_TYPE_WHISTLER
# endif
# define machine_is_whistler()	(machine_arch_type == MACH_TYPE_WHISTLER)
#else
# define machine_is_whistler()	(0)
#endif

#ifdef CONFIG_MACH_ASL_PHOENIX
# ifdef machine_arch_type
#  undef machine_arch_type
#  define machine_arch_type	__machine_arch_type
# else
#  define machine_arch_type	MACH_TYPE_ASL_PHOENIX
# endif
# define machine_is_asl_phoenix()	(machine_arch_type == MACH_TYPE_ASL_PHOENIX)
#else
# define machine_is_asl_phoenix()	(0)
#endif

#ifdef CONFIG_MACH_AT91SAM9263OTLITE
# ifdef machine_arch_type
#  undef machine_arch_type
#  define machine_arch_type	__machine_arch_type
# else
#  define machine_arch_type	MACH_TYPE_AT91SAM9263OTLITE
# endif
# define machine_is_at91sam9263otlite()	(machine_arch_type == MACH_TYPE_AT91SAM9263OTLITE)
#else
# define machine_is_at91sam9263otlite()	(0)
#endif

#ifdef CONFIG_MACH_DDPLUG
# ifdef machine_arch_type
#  undef machine_arch_type
#  define machine_arch_type	__machine_arch_type
# else
#  define machine_arch_type	MACH_TYPE_DDPLUG
# endif
# define machine_is_ddplug()	(machine_arch_type == MACH_TYPE_DDPLUG)
#else
# define machine_is_ddplug()	(0)
#endif

#ifdef CONFIG_MACH_D2PLUG
# ifdef machine_arch_type
#  undef machine_arch_type
#  define machine_arch_type	__machine_arch_type
# else
#  define machine_arch_type	MACH_TYPE_D2PLUG
# endif
# define machine_is_d2plug()	(machine_arch_type == MACH_TYPE_D2PLUG)
#else
# define machine_is_d2plug()	(0)
#endif

#ifdef CONFIG_MACH_KZM9D
# ifdef machine_arch_type
#  undef machine_arch_type
#  define machine_arch_type	__machine_arch_type
# else
#  define machine_arch_type	MACH_TYPE_KZM9D
# endif
# define machine_is_kzm9d()	(machine_arch_type == MACH_TYPE_KZM9D)
#else
# define machine_is_kzm9d()	(0)
#endif

#ifdef CONFIG_MACH_VERDI_LTE
# ifdef machine_arch_type
#  undef machine_arch_type
#  define machine_arch_type	__machine_arch_type
# else
#  define machine_arch_type	MACH_TYPE_VERDI_LTE
# endif
# define machine_is_verdi_lte()	(machine_arch_type == MACH_TYPE_VERDI_LTE)
#else
# define machine_is_verdi_lte()	(0)
#endif

#ifdef CONFIG_MACH_NANOZOOM
# ifdef machine_arch_type
#  undef machine_arch_type
#  define machine_arch_type	__machine_arch_type
# else
#  define machine_arch_type	MACH_TYPE_NANOZOOM
# endif
# define machine_is_nanozoom()	(machine_arch_type == MACH_TYPE_NANOZOOM)
#else
# define machine_is_nanozoom()	(0)
#endif

#ifdef CONFIG_MACH_DM3730_SOM_LV
# ifdef machine_arch_type
#  undef machine_arch_type
#  define machine_arch_type	__machine_arch_type
# else
#  define machine_arch_type	MACH_TYPE_DM3730_SOM_LV
# endif
# define machine_is_dm3730_som_lv()	(machine_arch_type == MACH_TYPE_DM3730_SOM_LV)
#else
# define machine_is_dm3730_som_lv()	(0)
#endif

#ifdef CONFIG_MACH_DM3730_TORPEDO
# ifdef machine_arch_type
#  undef machine_arch_type
#  define machine_arch_type	__machine_arch_type
# else
#  define machine_arch_type	MACH_TYPE_DM3730_TORPEDO
# endif
# define machine_is_dm3730_torpedo()	(machine_arch_type == MACH_TYPE_DM3730_TORPEDO)
#else
# define machine_is_dm3730_torpedo()	(0)
#endif

#ifdef CONFIG_MACH_ANCHOVY
# ifdef machine_arch_type
#  undef machine_arch_type
#  define machine_arch_type	__machine_arch_type
# else
#  define machine_arch_type	MACH_TYPE_ANCHOVY
# endif
# define machine_is_anchovy()	(machine_arch_type == MACH_TYPE_ANCHOVY)
#else
# define machine_is_anchovy()	(0)
#endif

#ifdef CONFIG_MACH_RE2REV20
# ifdef machine_arch_type
#  undef machine_arch_type
#  define machine_arch_type	__machine_arch_type
# else
#  define machine_arch_type	MACH_TYPE_RE2REV20
# endif
# define machine_is_re2rev20()	(machine_arch_type == MACH_TYPE_RE2REV20)
#else
# define machine_is_re2rev20()	(0)
#endif

#ifdef CONFIG_MACH_RE2REV21
# ifdef machine_arch_type
#  undef machine_arch_type
#  define machine_arch_type	__machine_arch_type
# else
#  define machine_arch_type	MACH_TYPE_RE2REV21
# endif
# define machine_is_re2rev21()	(machine_arch_type == MACH_TYPE_RE2REV21)
#else
# define machine_is_re2rev21()	(0)
#endif

#ifdef CONFIG_MACH_CNS21XX
# ifdef machine_arch_type
#  undef machine_arch_type
#  define machine_arch_type	__machine_arch_type
# else
#  define machine_arch_type	MACH_TYPE_CNS21XX
# endif
# define machine_is_cns21xx()	(machine_arch_type == MACH_TYPE_CNS21XX)
#else
# define machine_is_cns21xx()	(0)
#endif

#ifdef CONFIG_MACH_RIDER
# ifdef machine_arch_type
#  undef machine_arch_type
#  define machine_arch_type	__machine_arch_type
# else
#  define machine_arch_type	MACH_TYPE_RIDER
# endif
# define machine_is_rider()	(machine_arch_type == MACH_TYPE_RIDER)
#else
# define machine_is_rider()	(0)
#endif

#ifdef CONFIG_MACH_NSK330
# ifdef machine_arch_type
#  undef machine_arch_type
#  define machine_arch_type	__machine_arch_type
# else
#  define machine_arch_type	MACH_TYPE_NSK330
# endif
# define machine_is_nsk330()	(machine_arch_type == MACH_TYPE_NSK330)
#else
# define machine_is_nsk330()	(0)
#endif

#ifdef CONFIG_MACH_CNS2133EVB
# ifdef machine_arch_type
#  undef machine_arch_type
#  define machine_arch_type	__machine_arch_type
# else
#  define machine_arch_type	MACH_TYPE_CNS2133EVB
# endif
# define machine_is_cns2133evb()	(machine_arch_type == MACH_TYPE_CNS2133EVB)
#else
# define machine_is_cns2133evb()	(0)
#endif

#ifdef CONFIG_MACH_Z3_816X_MOD
# ifdef machine_arch_type
#  undef machine_arch_type
#  define machine_arch_type	__machine_arch_type
# else
#  define machine_arch_type	MACH_TYPE_Z3_816X_MOD
# endif
# define machine_is_z3_816x_mod()	(machine_arch_type == MACH_TYPE_Z3_816X_MOD)
#else
# define machine_is_z3_816x_mod()	(0)
#endif

#ifdef CONFIG_MACH_Z3_814X_MOD
# ifdef machine_arch_type
#  undef machine_arch_type
#  define machine_arch_type	__machine_arch_type
# else
#  define machine_arch_type	MACH_TYPE_Z3_814X_MOD
# endif
# define machine_is_z3_814x_mod()	(machine_arch_type == MACH_TYPE_Z3_814X_MOD)
#else
# define machine_is_z3_814x_mod()	(0)
#endif

#ifdef CONFIG_MACH_BEECT
# ifdef machine_arch_type
#  undef machine_arch_type
#  define machine_arch_type	__machine_arch_type
# else
#  define machine_arch_type	MACH_TYPE_BEECT
# endif
# define machine_is_beect()	(machine_arch_type == MACH_TYPE_BEECT)
#else
# define machine_is_beect()	(0)
#endif

#ifdef CONFIG_MACH_DMA_THUNDERBUG
# ifdef machine_arch_type
#  undef machine_arch_type
#  define machine_arch_type	__machine_arch_type
# else
#  define machine_arch_type	MACH_TYPE_DMA_THUNDERBUG
# endif
# define machine_is_dma_thunderbug()	(machine_arch_type == MACH_TYPE_DMA_THUNDERBUG)
#else
# define machine_is_dma_thunderbug()	(0)
#endif

#ifdef CONFIG_MACH_OMN_AT91SAM9G20
# ifdef machine_arch_type
#  undef machine_arch_type
#  define machine_arch_type	__machine_arch_type
# else
#  define machine_arch_type	MACH_TYPE_OMN_AT91SAM9G20
# endif
# define machine_is_omn_at91sam9g20()	(machine_arch_type == MACH_TYPE_OMN_AT91SAM9G20)
#else
# define machine_is_omn_at91sam9g20()	(0)
#endif

#ifdef CONFIG_MACH_MX25_E2S_UC
# ifdef machine_arch_type
#  undef machine_arch_type
#  define machine_arch_type	__machine_arch_type
# else
#  define machine_arch_type	MACH_TYPE_MX25_E2S_UC
# endif
# define machine_is_mx25_e2s_uc()	(machine_arch_type == MACH_TYPE_MX25_E2S_UC)
#else
# define machine_is_mx25_e2s_uc()	(0)
#endif

#ifdef CONFIG_MACH_MIONE
# ifdef machine_arch_type
#  undef machine_arch_type
#  define machine_arch_type	__machine_arch_type
# else
#  define machine_arch_type	MACH_TYPE_MIONE
# endif
# define machine_is_mione()	(machine_arch_type == MACH_TYPE_MIONE)
#else
# define machine_is_mione()	(0)
#endif

#ifdef CONFIG_MACH_TOP9000_TCU
# ifdef machine_arch_type
#  undef machine_arch_type
#  define machine_arch_type	__machine_arch_type
# else
#  define machine_arch_type	MACH_TYPE_TOP9000_TCU
# endif
# define machine_is_top9000_tcu()	(machine_arch_type == MACH_TYPE_TOP9000_TCU)
#else
# define machine_is_top9000_tcu()	(0)
#endif

#ifdef CONFIG_MACH_TOP9000_BSL
# ifdef machine_arch_type
#  undef machine_arch_type
#  define machine_arch_type	__machine_arch_type
# else
#  define machine_arch_type	MACH_TYPE_TOP9000_BSL
# endif
# define machine_is_top9000_bsl()	(machine_arch_type == MACH_TYPE_TOP9000_BSL)
#else
# define machine_is_top9000_bsl()	(0)
#endif

#ifdef CONFIG_MACH_KINGDOM
# ifdef machine_arch_type
#  undef machine_arch_type
#  define machine_arch_type	__machine_arch_type
# else
#  define machine_arch_type	MACH_TYPE_KINGDOM
# endif
# define machine_is_kingdom()	(machine_arch_type == MACH_TYPE_KINGDOM)
#else
# define machine_is_kingdom()	(0)
#endif

#ifdef CONFIG_MACH_ARMADILLO460
# ifdef machine_arch_type
#  undef machine_arch_type
#  define machine_arch_type	__machine_arch_type
# else
#  define machine_arch_type	MACH_TYPE_ARMADILLO460
# endif
# define machine_is_armadillo460()	(machine_arch_type == MACH_TYPE_ARMADILLO460)
#else
# define machine_is_armadillo460()	(0)
#endif

#ifdef CONFIG_MACH_LQ2
# ifdef machine_arch_type
#  undef machine_arch_type
#  define machine_arch_type	__machine_arch_type
# else
#  define machine_arch_type	MACH_TYPE_LQ2
# endif
# define machine_is_lq2()	(machine_arch_type == MACH_TYPE_LQ2)
#else
# define machine_is_lq2()	(0)
#endif

#ifdef CONFIG_MACH_SWEDA_TMS2
# ifdef machine_arch_type
#  undef machine_arch_type
#  define machine_arch_type	__machine_arch_type
# else
#  define machine_arch_type	MACH_TYPE_SWEDA_TMS2
# endif
# define machine_is_sweda_tms2()	(machine_arch_type == MACH_TYPE_SWEDA_TMS2)
#else
# define machine_is_sweda_tms2()	(0)
#endif

#ifdef CONFIG_MACH_MX53_LOCO
# ifdef machine_arch_type
#  undef machine_arch_type
#  define machine_arch_type	__machine_arch_type
# else
#  define machine_arch_type	MACH_TYPE_MX53_LOCO
# endif
# define machine_is_mx53_loco()	(machine_arch_type == MACH_TYPE_MX53_LOCO)
#else
# define machine_is_mx53_loco()	(0)
#endif

#ifdef CONFIG_MACH_ACER_A8
# ifdef machine_arch_type
#  undef machine_arch_type
#  define machine_arch_type	__machine_arch_type
# else
#  define machine_arch_type	MACH_TYPE_ACER_A8
# endif
# define machine_is_acer_a8()	(machine_arch_type == MACH_TYPE_ACER_A8)
#else
# define machine_is_acer_a8()	(0)
#endif

#ifdef CONFIG_MACH_ACER_GAUGUIN
# ifdef machine_arch_type
#  undef machine_arch_type
#  define machine_arch_type	__machine_arch_type
# else
#  define machine_arch_type	MACH_TYPE_ACER_GAUGUIN
# endif
# define machine_is_acer_gauguin()	(machine_arch_type == MACH_TYPE_ACER_GAUGUIN)
#else
# define machine_is_acer_gauguin()	(0)
#endif

#ifdef CONFIG_MACH_GUPPY
# ifdef machine_arch_type
#  undef machine_arch_type
#  define machine_arch_type	__machine_arch_type
# else
#  define machine_arch_type	MACH_TYPE_GUPPY
# endif
# define machine_is_guppy()	(machine_arch_type == MACH_TYPE_GUPPY)
#else
# define machine_is_guppy()	(0)
#endif

#ifdef CONFIG_MACH_MX61_ARD
# ifdef machine_arch_type
#  undef machine_arch_type
#  define machine_arch_type	__machine_arch_type
# else
#  define machine_arch_type	MACH_TYPE_MX61_ARD
# endif
# define machine_is_mx61_ard()	(machine_arch_type == MACH_TYPE_MX61_ARD)
#else
# define machine_is_mx61_ard()	(0)
#endif

#ifdef CONFIG_MACH_TX53
# ifdef machine_arch_type
#  undef machine_arch_type
#  define machine_arch_type	__machine_arch_type
# else
#  define machine_arch_type	MACH_TYPE_TX53
# endif
# define machine_is_tx53()	(machine_arch_type == MACH_TYPE_TX53)
#else
# define machine_is_tx53()	(0)
#endif

#ifdef CONFIG_MACH_OMAPL138_CASE_A3
# ifdef machine_arch_type
#  undef machine_arch_type
#  define machine_arch_type	__machine_arch_type
# else
#  define machine_arch_type	MACH_TYPE_OMAPL138_CASE_A3
# endif
# define machine_is_omapl138_case_a3()	(machine_arch_type == MACH_TYPE_OMAPL138_CASE_A3)
#else
# define machine_is_omapl138_case_a3()	(0)
#endif

#ifdef CONFIG_MACH_UEMD
# ifdef machine_arch_type
#  undef machine_arch_type
#  define machine_arch_type	__machine_arch_type
# else
#  define machine_arch_type	MACH_TYPE_UEMD
# endif
# define machine_is_uemd()	(machine_arch_type == MACH_TYPE_UEMD)
#else
# define machine_is_uemd()	(0)
#endif

#ifdef CONFIG_MACH_CCWMX51MUT
# ifdef machine_arch_type
#  undef machine_arch_type
#  define machine_arch_type	__machine_arch_type
# else
#  define machine_arch_type	MACH_TYPE_CCWMX51MUT
# endif
# define machine_is_ccwmx51mut()	(machine_arch_type == MACH_TYPE_CCWMX51MUT)
#else
# define machine_is_ccwmx51mut()	(0)
#endif

#ifdef CONFIG_MACH_ROCKHOPPER
# ifdef machine_arch_type
#  undef machine_arch_type
#  define machine_arch_type	__machine_arch_type
# else
#  define machine_arch_type	MACH_TYPE_ROCKHOPPER
# endif
# define machine_is_rockhopper()	(machine_arch_type == MACH_TYPE_ROCKHOPPER)
#else
# define machine_is_rockhopper()	(0)
#endif

#ifdef CONFIG_MACH_ENCORE
# ifdef machine_arch_type
#  undef machine_arch_type
#  define machine_arch_type	__machine_arch_type
# else
#  define machine_arch_type	MACH_TYPE_ENCORE
# endif
# define machine_is_encore()	(machine_arch_type == MACH_TYPE_ENCORE)
#else
# define machine_is_encore()	(0)
#endif

#ifdef CONFIG_MACH_HKDKC100
# ifdef machine_arch_type
#  undef machine_arch_type
#  define machine_arch_type	__machine_arch_type
# else
#  define machine_arch_type	MACH_TYPE_HKDKC100
# endif
# define machine_is_hkdkc100()	(machine_arch_type == MACH_TYPE_HKDKC100)
#else
# define machine_is_hkdkc100()	(0)
#endif

#ifdef CONFIG_MACH_TS42XX
# ifdef machine_arch_type
#  undef machine_arch_type
#  define machine_arch_type	__machine_arch_type
# else
#  define machine_arch_type	MACH_TYPE_TS42XX
# endif
# define machine_is_ts42xx()	(machine_arch_type == MACH_TYPE_TS42XX)
#else
# define machine_is_ts42xx()	(0)
#endif

#ifdef CONFIG_MACH_AEBL
# ifdef machine_arch_type
#  undef machine_arch_type
#  define machine_arch_type	__machine_arch_type
# else
#  define machine_arch_type	MACH_TYPE_AEBL
# endif
# define machine_is_aebl()	(machine_arch_type == MACH_TYPE_AEBL)
#else
# define machine_is_aebl()	(0)
#endif

#ifdef CONFIG_MACH_WARIO
# ifdef machine_arch_type
#  undef machine_arch_type
#  define machine_arch_type	__machine_arch_type
# else
#  define machine_arch_type	MACH_TYPE_WARIO
# endif
# define machine_is_wario()	(machine_arch_type == MACH_TYPE_WARIO)
#else
# define machine_is_wario()	(0)
#endif

#ifdef CONFIG_MACH_GFS_SPM
# ifdef machine_arch_type
#  undef machine_arch_type
#  define machine_arch_type	__machine_arch_type
# else
#  define machine_arch_type	MACH_TYPE_GFS_SPM
# endif
# define machine_is_gfs_spm()	(machine_arch_type == MACH_TYPE_GFS_SPM)
#else
# define machine_is_gfs_spm()	(0)
#endif

#ifdef CONFIG_MACH_CM_T3730
# ifdef machine_arch_type
#  undef machine_arch_type
#  define machine_arch_type	__machine_arch_type
# else
#  define machine_arch_type	MACH_TYPE_CM_T3730
# endif
# define machine_is_cm_t3730()	(machine_arch_type == MACH_TYPE_CM_T3730)
#else
# define machine_is_cm_t3730()	(0)
#endif

#ifdef CONFIG_MACH_ISC3
# ifdef machine_arch_type
#  undef machine_arch_type
#  define machine_arch_type	__machine_arch_type
# else
#  define machine_arch_type	MACH_TYPE_ISC3
# endif
# define machine_is_isc3()	(machine_arch_type == MACH_TYPE_ISC3)
#else
# define machine_is_isc3()	(0)
#endif

#ifdef CONFIG_MACH_RASCAL
# ifdef machine_arch_type
#  undef machine_arch_type
#  define machine_arch_type	__machine_arch_type
# else
#  define machine_arch_type	MACH_TYPE_RASCAL
# endif
# define machine_is_rascal()	(machine_arch_type == MACH_TYPE_RASCAL)
#else
# define machine_is_rascal()	(0)
#endif

#ifdef CONFIG_MACH_HREFV60
# ifdef machine_arch_type
#  undef machine_arch_type
#  define machine_arch_type	__machine_arch_type
# else
#  define machine_arch_type	MACH_TYPE_HREFV60
# endif
# define machine_is_hrefv60()	(machine_arch_type == MACH_TYPE_HREFV60)
#else
# define machine_is_hrefv60()	(0)
#endif

#ifdef CONFIG_MACH_TPT_2_0
# ifdef machine_arch_type
#  undef machine_arch_type
#  define machine_arch_type	__machine_arch_type
# else
#  define machine_arch_type	MACH_TYPE_TPT_2_0
# endif
# define machine_is_tpt_2_0()	(machine_arch_type == MACH_TYPE_TPT_2_0)
#else
# define machine_is_tpt_2_0()	(0)
#endif

#ifdef CONFIG_MACH_SPLENDOR
# ifdef machine_arch_type
#  undef machine_arch_type
#  define machine_arch_type	__machine_arch_type
# else
#  define machine_arch_type	MACH_TYPE_SPLENDOR
# endif
# define machine_is_splendor()	(machine_arch_type == MACH_TYPE_SPLENDOR)
#else
# define machine_is_splendor()	(0)
#endif

#ifdef CONFIG_MACH_MSM8X60_QT
# ifdef machine_arch_type
#  undef machine_arch_type
#  define machine_arch_type	__machine_arch_type
# else
#  define machine_arch_type	MACH_TYPE_MSM8X60_QT
# endif
# define machine_is_msm8x60_qt()	(machine_arch_type == MACH_TYPE_MSM8X60_QT)
#else
# define machine_is_msm8x60_qt()	(0)
#endif

#ifdef CONFIG_MACH_HTC_HD_MINI
# ifdef machine_arch_type
#  undef machine_arch_type
#  define machine_arch_type	__machine_arch_type
# else
#  define machine_arch_type	MACH_TYPE_HTC_HD_MINI
# endif
# define machine_is_htc_hd_mini()	(machine_arch_type == MACH_TYPE_HTC_HD_MINI)
#else
# define machine_is_htc_hd_mini()	(0)
#endif

#ifdef CONFIG_MACH_ATHENE
# ifdef machine_arch_type
#  undef machine_arch_type
#  define machine_arch_type	__machine_arch_type
# else
#  define machine_arch_type	MACH_TYPE_ATHENE
# endif
# define machine_is_athene()	(machine_arch_type == MACH_TYPE_ATHENE)
#else
# define machine_is_athene()	(0)
#endif

#ifdef CONFIG_MACH_DEEP_R_EK_1
# ifdef machine_arch_type
#  undef machine_arch_type
#  define machine_arch_type	__machine_arch_type
# else
#  define machine_arch_type	MACH_TYPE_DEEP_R_EK_1
# endif
# define machine_is_deep_r_ek_1()	(machine_arch_type == MACH_TYPE_DEEP_R_EK_1)
#else
# define machine_is_deep_r_ek_1()	(0)
#endif

#ifdef CONFIG_MACH_VIVOW_CT
# ifdef machine_arch_type
#  undef machine_arch_type
#  define machine_arch_type	__machine_arch_type
# else
#  define machine_arch_type	MACH_TYPE_VIVOW_CT
# endif
# define machine_is_vivow_ct()	(machine_arch_type == MACH_TYPE_VIVOW_CT)
#else
# define machine_is_vivow_ct()	(0)
#endif

#ifdef CONFIG_MACH_NERY_1000
# ifdef machine_arch_type
#  undef machine_arch_type
#  define machine_arch_type	__machine_arch_type
# else
#  define machine_arch_type	MACH_TYPE_NERY_1000
# endif
# define machine_is_nery_1000()	(machine_arch_type == MACH_TYPE_NERY_1000)
#else
# define machine_is_nery_1000()	(0)
#endif

#ifdef CONFIG_MACH_RFL109145_SSRV
# ifdef machine_arch_type
#  undef machine_arch_type
#  define machine_arch_type	__machine_arch_type
# else
#  define machine_arch_type	MACH_TYPE_RFL109145_SSRV
# endif
# define machine_is_rfl109145_ssrv()	(machine_arch_type == MACH_TYPE_RFL109145_SSRV)
#else
# define machine_is_rfl109145_ssrv()	(0)
#endif

#ifdef CONFIG_MACH_NMH
# ifdef machine_arch_type
#  undef machine_arch_type
#  define machine_arch_type	__machine_arch_type
# else
#  define machine_arch_type	MACH_TYPE_NMH
# endif
# define machine_is_nmh()	(machine_arch_type == MACH_TYPE_NMH)
#else
# define machine_is_nmh()	(0)
#endif

#ifdef CONFIG_MACH_WN802T
# ifdef machine_arch_type
#  undef machine_arch_type
#  define machine_arch_type	__machine_arch_type
# else
#  define machine_arch_type	MACH_TYPE_WN802T
# endif
# define machine_is_wn802t()	(machine_arch_type == MACH_TYPE_WN802T)
#else
# define machine_is_wn802t()	(0)
#endif

#ifdef CONFIG_MACH_DRAGONET
# ifdef machine_arch_type
#  undef machine_arch_type
#  define machine_arch_type	__machine_arch_type
# else
#  define machine_arch_type	MACH_TYPE_DRAGONET
# endif
# define machine_is_dragonet()	(machine_arch_type == MACH_TYPE_DRAGONET)
#else
# define machine_is_dragonet()	(0)
#endif

#ifdef CONFIG_MACH_AT91SAM9263DESK16L
# ifdef machine_arch_type
#  undef machine_arch_type
#  define machine_arch_type	__machine_arch_type
# else
#  define machine_arch_type	MACH_TYPE_AT91SAM9263DESK16L
# endif
# define machine_is_at91sam9263desk16l()	(machine_arch_type == MACH_TYPE_AT91SAM9263DESK16L)
#else
# define machine_is_at91sam9263desk16l()	(0)
#endif

#ifdef CONFIG_MACH_BCMHANA_SV
# ifdef machine_arch_type
#  undef machine_arch_type
#  define machine_arch_type	__machine_arch_type
# else
#  define machine_arch_type	MACH_TYPE_BCMHANA_SV
# endif
# define machine_is_bcmhana_sv()	(machine_arch_type == MACH_TYPE_BCMHANA_SV)
#else
# define machine_is_bcmhana_sv()	(0)
#endif

#ifdef CONFIG_MACH_BCMHANA_TABLET
# ifdef machine_arch_type
#  undef machine_arch_type
#  define machine_arch_type	__machine_arch_type
# else
#  define machine_arch_type	MACH_TYPE_BCMHANA_TABLET
# endif
# define machine_is_bcmhana_tablet()	(machine_arch_type == MACH_TYPE_BCMHANA_TABLET)
#else
# define machine_is_bcmhana_tablet()	(0)
#endif

#ifdef CONFIG_MACH_KOI
# ifdef machine_arch_type
#  undef machine_arch_type
#  define machine_arch_type	__machine_arch_type
# else
#  define machine_arch_type	MACH_TYPE_KOI
# endif
# define machine_is_koi()	(machine_arch_type == MACH_TYPE_KOI)
#else
# define machine_is_koi()	(0)
#endif

#ifdef CONFIG_MACH_TS4800
# ifdef machine_arch_type
#  undef machine_arch_type
#  define machine_arch_type	__machine_arch_type
# else
#  define machine_arch_type	MACH_TYPE_TS4800
# endif
# define machine_is_ts4800()	(machine_arch_type == MACH_TYPE_TS4800)
#else
# define machine_is_ts4800()	(0)
#endif

#ifdef CONFIG_MACH_TQMA9263
# ifdef machine_arch_type
#  undef machine_arch_type
#  define machine_arch_type	__machine_arch_type
# else
#  define machine_arch_type	MACH_TYPE_TQMA9263
# endif
# define machine_is_tqma9263()	(machine_arch_type == MACH_TYPE_TQMA9263)
#else
# define machine_is_tqma9263()	(0)
#endif

#ifdef CONFIG_MACH_HOLIDAY
# ifdef machine_arch_type
#  undef machine_arch_type
#  define machine_arch_type	__machine_arch_type
# else
#  define machine_arch_type	MACH_TYPE_HOLIDAY
# endif
# define machine_is_holiday()	(machine_arch_type == MACH_TYPE_HOLIDAY)
#else
# define machine_is_holiday()	(0)
#endif

#ifdef CONFIG_MACH_DMA6410
# ifdef machine_arch_type
#  undef machine_arch_type
#  define machine_arch_type	__machine_arch_type
# else
#  define machine_arch_type	MACH_TYPE_DMA6410
# endif
# define machine_is_dma_6410()	(machine_arch_type == MACH_TYPE_DMA6410)
#else
# define machine_is_dma_6410()	(0)
#endif

#ifdef CONFIG_MACH_PCATS_OVERLAY
# ifdef machine_arch_type
#  undef machine_arch_type
#  define machine_arch_type	__machine_arch_type
# else
#  define machine_arch_type	MACH_TYPE_PCATS_OVERLAY
# endif
# define machine_is_pcats_overlay()	(machine_arch_type == MACH_TYPE_PCATS_OVERLAY)
#else
# define machine_is_pcats_overlay()	(0)
#endif

#ifdef CONFIG_MACH_HWGW6410
# ifdef machine_arch_type
#  undef machine_arch_type
#  define machine_arch_type	__machine_arch_type
# else
#  define machine_arch_type	MACH_TYPE_HWGW6410
# endif
# define machine_is_hwgw6410()	(machine_arch_type == MACH_TYPE_HWGW6410)
#else
# define machine_is_hwgw6410()	(0)
#endif

#ifdef CONFIG_MACH_SHENZHOU
# ifdef machine_arch_type
#  undef machine_arch_type
#  define machine_arch_type	__machine_arch_type
# else
#  define machine_arch_type	MACH_TYPE_SHENZHOU
# endif
# define machine_is_shenzhou()	(machine_arch_type == MACH_TYPE_SHENZHOU)
#else
# define machine_is_shenzhou()	(0)
#endif

#ifdef CONFIG_MACH_CWME9210
# ifdef machine_arch_type
#  undef machine_arch_type
#  define machine_arch_type	__machine_arch_type
# else
#  define machine_arch_type	MACH_TYPE_CWME9210
# endif
# define machine_is_cwme9210()	(machine_arch_type == MACH_TYPE_CWME9210)
#else
# define machine_is_cwme9210()	(0)
#endif

#ifdef CONFIG_MACH_CWME9210JS
# ifdef machine_arch_type
#  undef machine_arch_type
#  define machine_arch_type	__machine_arch_type
# else
#  define machine_arch_type	MACH_TYPE_CWME9210JS
# endif
# define machine_is_cwme9210js()	(machine_arch_type == MACH_TYPE_CWME9210JS)
#else
# define machine_is_cwme9210js()	(0)
#endif

#ifdef CONFIG_MACH_PGS_SITARA
# ifdef machine_arch_type
#  undef machine_arch_type
#  define machine_arch_type	__machine_arch_type
# else
#  define machine_arch_type	MACH_TYPE_PGS_SITARA
# endif
# define machine_is_pgs_v1()	(machine_arch_type == MACH_TYPE_PGS_SITARA)
#else
# define machine_is_pgs_v1()	(0)
#endif

#ifdef CONFIG_MACH_COLIBRI_TEGRA2
# ifdef machine_arch_type
#  undef machine_arch_type
#  define machine_arch_type	__machine_arch_type
# else
#  define machine_arch_type	MACH_TYPE_COLIBRI_TEGRA2
# endif
# define machine_is_colibri_tegra2()	(machine_arch_type == MACH_TYPE_COLIBRI_TEGRA2)
#else
# define machine_is_colibri_tegra2()	(0)
#endif

#ifdef CONFIG_MACH_W21
# ifdef machine_arch_type
#  undef machine_arch_type
#  define machine_arch_type	__machine_arch_type
# else
#  define machine_arch_type	MACH_TYPE_W21
# endif
# define machine_is_w21()	(machine_arch_type == MACH_TYPE_W21)
#else
# define machine_is_w21()	(0)
#endif

#ifdef CONFIG_MACH_POLYSAT1
# ifdef machine_arch_type
#  undef machine_arch_type
#  define machine_arch_type	__machine_arch_type
# else
#  define machine_arch_type	MACH_TYPE_POLYSAT1
# endif
# define machine_is_polysat1()	(machine_arch_type == MACH_TYPE_POLYSAT1)
#else
# define machine_is_polysat1()	(0)
#endif

#ifdef CONFIG_MACH_DATAWAY
# ifdef machine_arch_type
#  undef machine_arch_type
#  define machine_arch_type	__machine_arch_type
# else
#  define machine_arch_type	MACH_TYPE_DATAWAY
# endif
# define machine_is_dataway()	(machine_arch_type == MACH_TYPE_DATAWAY)
#else
# define machine_is_dataway()	(0)
#endif

#ifdef CONFIG_MACH_COBRAL138
# ifdef machine_arch_type
#  undef machine_arch_type
#  define machine_arch_type	__machine_arch_type
# else
#  define machine_arch_type	MACH_TYPE_COBRAL138
# endif
# define machine_is_cobral138()	(machine_arch_type == MACH_TYPE_COBRAL138)
#else
# define machine_is_cobral138()	(0)
#endif

#ifdef CONFIG_MACH_ROVERPCS8
# ifdef machine_arch_type
#  undef machine_arch_type
#  define machine_arch_type	__machine_arch_type
# else
#  define machine_arch_type	MACH_TYPE_ROVERPCS8
# endif
# define machine_is_roverpcs8()	(machine_arch_type == MACH_TYPE_ROVERPCS8)
#else
# define machine_is_roverpcs8()	(0)
#endif

#ifdef CONFIG_MACH_MARVELC
# ifdef machine_arch_type
#  undef machine_arch_type
#  define machine_arch_type	__machine_arch_type
# else
#  define machine_arch_type	MACH_TYPE_MARVELC
# endif
# define machine_is_marvelc()	(machine_arch_type == MACH_TYPE_MARVELC)
#else
# define machine_is_marvelc()	(0)
#endif

#ifdef CONFIG_MACH_NAVEFIHID
# ifdef machine_arch_type
#  undef machine_arch_type
#  define machine_arch_type	__machine_arch_type
# else
#  define machine_arch_type	MACH_TYPE_NAVEFIHID
# endif
# define machine_is_navefihid()	(machine_arch_type == MACH_TYPE_NAVEFIHID)
#else
# define machine_is_navefihid()	(0)
#endif

#ifdef CONFIG_MACH_DM365_CV100
# ifdef machine_arch_type
#  undef machine_arch_type
#  define machine_arch_type	__machine_arch_type
# else
#  define machine_arch_type	MACH_TYPE_DM365_CV100
# endif
# define machine_is_dm365_cv100()	(machine_arch_type == MACH_TYPE_DM365_CV100)
#else
# define machine_is_dm365_cv100()	(0)
#endif

#ifdef CONFIG_MACH_ABLE
# ifdef machine_arch_type
#  undef machine_arch_type
#  define machine_arch_type	__machine_arch_type
# else
#  define machine_arch_type	MACH_TYPE_ABLE
# endif
# define machine_is_able()	(machine_arch_type == MACH_TYPE_ABLE)
#else
# define machine_is_able()	(0)
#endif

#ifdef CONFIG_MACH_LEGACY
# ifdef machine_arch_type
#  undef machine_arch_type
#  define machine_arch_type	__machine_arch_type
# else
#  define machine_arch_type	MACH_TYPE_LEGACY
# endif
# define machine_is_legacy()	(machine_arch_type == MACH_TYPE_LEGACY)
#else
# define machine_is_legacy()	(0)
#endif

#ifdef CONFIG_MACH_ICONG
# ifdef machine_arch_type
#  undef machine_arch_type
#  define machine_arch_type	__machine_arch_type
# else
#  define machine_arch_type	MACH_TYPE_ICONG
# endif
# define machine_is_icong()	(machine_arch_type == MACH_TYPE_ICONG)
#else
# define machine_is_icong()	(0)
#endif

#ifdef CONFIG_MACH_ROVER_G8
# ifdef machine_arch_type
#  undef machine_arch_type
#  define machine_arch_type	__machine_arch_type
# else
#  define machine_arch_type	MACH_TYPE_ROVER_G8
# endif
# define machine_is_rover_g8()	(machine_arch_type == MACH_TYPE_ROVER_G8)
#else
# define machine_is_rover_g8()	(0)
#endif

#ifdef CONFIG_MACH_T5388P
# ifdef machine_arch_type
#  undef machine_arch_type
#  define machine_arch_type	__machine_arch_type
# else
#  define machine_arch_type	MACH_TYPE_T5388P
# endif
# define machine_is_t5388p()	(machine_arch_type == MACH_TYPE_T5388P)
#else
# define machine_is_t5388p()	(0)
#endif

#ifdef CONFIG_MACH_DINGO
# ifdef machine_arch_type
#  undef machine_arch_type
#  define machine_arch_type	__machine_arch_type
# else
#  define machine_arch_type	MACH_TYPE_DINGO
# endif
# define machine_is_dingo()	(machine_arch_type == MACH_TYPE_DINGO)
#else
# define machine_is_dingo()	(0)
#endif

#ifdef CONFIG_MACH_GOFLEXHOME
# ifdef machine_arch_type
#  undef machine_arch_type
#  define machine_arch_type	__machine_arch_type
# else
#  define machine_arch_type	MACH_TYPE_GOFLEXHOME
# endif
# define machine_is_goflexhome()	(machine_arch_type == MACH_TYPE_GOFLEXHOME)
#else
# define machine_is_goflexhome()	(0)
#endif

#ifdef CONFIG_MACH_LANREADYFN511
# ifdef machine_arch_type
#  undef machine_arch_type
#  define machine_arch_type	__machine_arch_type
# else
#  define machine_arch_type	MACH_TYPE_LANREADYFN511
# endif
# define machine_is_lanreadyfn511()	(machine_arch_type == MACH_TYPE_LANREADYFN511)
#else
# define machine_is_lanreadyfn511()	(0)
#endif

#ifdef CONFIG_MACH_OMAP3_BAIA
# ifdef machine_arch_type
#  undef machine_arch_type
#  define machine_arch_type	__machine_arch_type
# else
#  define machine_arch_type	MACH_TYPE_OMAP3_BAIA
# endif
# define machine_is_omap3_baia()	(machine_arch_type == MACH_TYPE_OMAP3_BAIA)
#else
# define machine_is_omap3_baia()	(0)
#endif

#ifdef CONFIG_MACH_OMAP3SMARTDISPLAY
# ifdef machine_arch_type
#  undef machine_arch_type
#  define machine_arch_type	__machine_arch_type
# else
#  define machine_arch_type	MACH_TYPE_OMAP3SMARTDISPLAY
# endif
# define machine_is_omap3smartdisplay()	(machine_arch_type == MACH_TYPE_OMAP3SMARTDISPLAY)
#else
# define machine_is_omap3smartdisplay()	(0)
#endif

#ifdef CONFIG_MACH_XILINX
# ifdef machine_arch_type
#  undef machine_arch_type
#  define machine_arch_type	__machine_arch_type
# else
#  define machine_arch_type	MACH_TYPE_XILINX
# endif
# define machine_is_xilinx()	(machine_arch_type == MACH_TYPE_XILINX)
#else
# define machine_is_xilinx()	(0)
#endif

#ifdef CONFIG_MACH_A2F
# ifdef machine_arch_type
#  undef machine_arch_type
#  define machine_arch_type	__machine_arch_type
# else
#  define machine_arch_type	MACH_TYPE_A2F
# endif
# define machine_is_a2f()	(machine_arch_type == MACH_TYPE_A2F)
#else
# define machine_is_a2f()	(0)
#endif

#ifdef CONFIG_MACH_SKY25
# ifdef machine_arch_type
#  undef machine_arch_type
#  define machine_arch_type	__machine_arch_type
# else
#  define machine_arch_type	MACH_TYPE_SKY25
# endif
# define machine_is_sky25()	(machine_arch_type == MACH_TYPE_SKY25)
#else
# define machine_is_sky25()	(0)
#endif

#ifdef CONFIG_MACH_CCMX53
# ifdef machine_arch_type
#  undef machine_arch_type
#  define machine_arch_type	__machine_arch_type
# else
#  define machine_arch_type	MACH_TYPE_CCMX53
# endif
# define machine_is_ccmx53()	(machine_arch_type == MACH_TYPE_CCMX53)
#else
# define machine_is_ccmx53()	(0)
#endif

#ifdef CONFIG_MACH_CCMX53JS
# ifdef machine_arch_type
#  undef machine_arch_type
#  define machine_arch_type	__machine_arch_type
# else
#  define machine_arch_type	MACH_TYPE_CCMX53JS
# endif
# define machine_is_ccmx53js()	(machine_arch_type == MACH_TYPE_CCMX53JS)
#else
# define machine_is_ccmx53js()	(0)
#endif

#ifdef CONFIG_MACH_CCWMX53
# ifdef machine_arch_type
#  undef machine_arch_type
#  define machine_arch_type	__machine_arch_type
# else
#  define machine_arch_type	MACH_TYPE_CCWMX53
# endif
# define machine_is_ccwmx53()	(machine_arch_type == MACH_TYPE_CCWMX53)
#else
# define machine_is_ccwmx53()	(0)
#endif

#ifdef CONFIG_MACH_CCWMX53JS
# ifdef machine_arch_type
#  undef machine_arch_type
#  define machine_arch_type	__machine_arch_type
# else
#  define machine_arch_type	MACH_TYPE_CCWMX53JS
# endif
# define machine_is_ccwmx53js()	(machine_arch_type == MACH_TYPE_CCWMX53JS)
#else
# define machine_is_ccwmx53js()	(0)
#endif

#ifdef CONFIG_MACH_FRISMS
# ifdef machine_arch_type
#  undef machine_arch_type
#  define machine_arch_type	__machine_arch_type
# else
#  define machine_arch_type	MACH_TYPE_FRISMS
# endif
# define machine_is_frisms()	(machine_arch_type == MACH_TYPE_FRISMS)
#else
# define machine_is_frisms()	(0)
#endif

#ifdef CONFIG_MACH_MSM7X27A_FFA
# ifdef machine_arch_type
#  undef machine_arch_type
#  define machine_arch_type	__machine_arch_type
# else
#  define machine_arch_type	MACH_TYPE_MSM7X27A_FFA
# endif
# define machine_is_msm7x27a_ffa()	(machine_arch_type == MACH_TYPE_MSM7X27A_FFA)
#else
# define machine_is_msm7x27a_ffa()	(0)
#endif

#ifdef CONFIG_MACH_MSM7X27A_SURF
# ifdef machine_arch_type
#  undef machine_arch_type
#  define machine_arch_type	__machine_arch_type
# else
#  define machine_arch_type	MACH_TYPE_MSM7X27A_SURF
# endif
# define machine_is_msm7x27a_surf()	(machine_arch_type == MACH_TYPE_MSM7X27A_SURF)
#else
# define machine_is_msm7x27a_surf()	(0)
#endif

#ifdef CONFIG_MACH_MSM7X27A_RUMI3
# ifdef machine_arch_type
#  undef machine_arch_type
#  define machine_arch_type	__machine_arch_type
# else
#  define machine_arch_type	MACH_TYPE_MSM7X27A_RUMI3
# endif
# define machine_is_msm7x27a_rumi3()	(machine_arch_type == MACH_TYPE_MSM7X27A_RUMI3)
#else
# define machine_is_msm7x27a_rumi3()	(0)
#endif

#ifdef CONFIG_MACH_DIMMSAM9G20
# ifdef machine_arch_type
#  undef machine_arch_type
#  define machine_arch_type	__machine_arch_type
# else
#  define machine_arch_type	MACH_TYPE_DIMMSAM9G20
# endif
# define machine_is_dimmsam9g20()	(machine_arch_type == MACH_TYPE_DIMMSAM9G20)
#else
# define machine_is_dimmsam9g20()	(0)
#endif

#ifdef CONFIG_MACH_DIMM_IMX28
# ifdef machine_arch_type
#  undef machine_arch_type
#  define machine_arch_type	__machine_arch_type
# else
#  define machine_arch_type	MACH_TYPE_DIMM_IMX28
# endif
# define machine_is_dimm_imx28()	(machine_arch_type == MACH_TYPE_DIMM_IMX28)
#else
# define machine_is_dimm_imx28()	(0)
#endif

#ifdef CONFIG_MACH_AMK_A4
# ifdef machine_arch_type
#  undef machine_arch_type
#  define machine_arch_type	__machine_arch_type
# else
#  define machine_arch_type	MACH_TYPE_AMK_A4
# endif
# define machine_is_amk_a4()	(machine_arch_type == MACH_TYPE_AMK_A4)
#else
# define machine_is_amk_a4()	(0)
#endif

#ifdef CONFIG_MACH_GNET_SGME
# ifdef machine_arch_type
#  undef machine_arch_type
#  define machine_arch_type	__machine_arch_type
# else
#  define machine_arch_type	MACH_TYPE_GNET_SGME
# endif
# define machine_is_gnet_sgme()	(machine_arch_type == MACH_TYPE_GNET_SGME)
#else
# define machine_is_gnet_sgme()	(0)
#endif

#ifdef CONFIG_MACH_SHOOTER_U
# ifdef machine_arch_type
#  undef machine_arch_type
#  define machine_arch_type	__machine_arch_type
# else
#  define machine_arch_type	MACH_TYPE_SHOOTER_U
# endif
# define machine_is_shooter_u()	(machine_arch_type == MACH_TYPE_SHOOTER_U)
#else
# define machine_is_shooter_u()	(0)
#endif

#ifdef CONFIG_MACH_VMX53
# ifdef machine_arch_type
#  undef machine_arch_type
#  define machine_arch_type	__machine_arch_type
# else
#  define machine_arch_type	MACH_TYPE_VMX53
# endif
# define machine_is_vmx53()	(machine_arch_type == MACH_TYPE_VMX53)
#else
# define machine_is_vmx53()	(0)
#endif

#ifdef CONFIG_MACH_RHINO
# ifdef machine_arch_type
#  undef machine_arch_type
#  define machine_arch_type	__machine_arch_type
# else
#  define machine_arch_type	MACH_TYPE_RHINO
# endif
# define machine_is_rhino()	(machine_arch_type == MACH_TYPE_RHINO)
#else
# define machine_is_rhino()	(0)
#endif

#ifdef CONFIG_MACH_ARMLEX4210
# ifdef machine_arch_type
#  undef machine_arch_type
#  define machine_arch_type	__machine_arch_type
# else
#  define machine_arch_type	MACH_TYPE_ARMLEX4210
# endif
# define machine_is_armlex4210()	(machine_arch_type == MACH_TYPE_ARMLEX4210)
#else
# define machine_is_armlex4210()	(0)
#endif

#ifdef CONFIG_MACH_SWARCOEXTMODEM
# ifdef machine_arch_type
#  undef machine_arch_type
#  define machine_arch_type	__machine_arch_type
# else
#  define machine_arch_type	MACH_TYPE_SWARCOEXTMODEM
# endif
# define machine_is_swarcoextmodem()	(machine_arch_type == MACH_TYPE_SWARCOEXTMODEM)
#else
# define machine_is_swarcoextmodem()	(0)
#endif

#ifdef CONFIG_MACH_SNOWBALL
# ifdef machine_arch_type
#  undef machine_arch_type
#  define machine_arch_type	__machine_arch_type
# else
#  define machine_arch_type	MACH_TYPE_SNOWBALL
# endif
# define machine_is_snowball()	(machine_arch_type == MACH_TYPE_SNOWBALL)
#else
# define machine_is_snowball()	(0)
#endif

#ifdef CONFIG_MACH_PCM049
# ifdef machine_arch_type
#  undef machine_arch_type
#  define machine_arch_type	__machine_arch_type
# else
#  define machine_arch_type	MACH_TYPE_PCM049
# endif
# define machine_is_pcm049()	(machine_arch_type == MACH_TYPE_PCM049)
#else
# define machine_is_pcm049()	(0)
#endif

#ifdef CONFIG_MACH_VIGOR
# ifdef machine_arch_type
#  undef machine_arch_type
#  define machine_arch_type	__machine_arch_type
# else
#  define machine_arch_type	MACH_TYPE_VIGOR
# endif
# define machine_is_vigor()	(machine_arch_type == MACH_TYPE_VIGOR)
#else
# define machine_is_vigor()	(0)
#endif

#ifdef CONFIG_MACH_OSLO_AMUNDSEN
# ifdef machine_arch_type
#  undef machine_arch_type
#  define machine_arch_type	__machine_arch_type
# else
#  define machine_arch_type	MACH_TYPE_OSLO_AMUNDSEN
# endif
# define machine_is_oslo_amundsen()	(machine_arch_type == MACH_TYPE_OSLO_AMUNDSEN)
#else
# define machine_is_oslo_amundsen()	(0)
#endif

#ifdef CONFIG_MACH_GSL_DIAMOND
# ifdef machine_arch_type
#  undef machine_arch_type
#  define machine_arch_type	__machine_arch_type
# else
#  define machine_arch_type	MACH_TYPE_GSL_DIAMOND
# endif
# define machine_is_gsl_diamond()	(machine_arch_type == MACH_TYPE_GSL_DIAMOND)
#else
# define machine_is_gsl_diamond()	(0)
#endif

#ifdef CONFIG_MACH_CV2201
# ifdef machine_arch_type
#  undef machine_arch_type
#  define machine_arch_type	__machine_arch_type
# else
#  define machine_arch_type	MACH_TYPE_CV2201
# endif
# define machine_is_cv2201()	(machine_arch_type == MACH_TYPE_CV2201)
#else
# define machine_is_cv2201()	(0)
#endif

#ifdef CONFIG_MACH_CV2202
# ifdef machine_arch_type
#  undef machine_arch_type
#  define machine_arch_type	__machine_arch_type
# else
#  define machine_arch_type	MACH_TYPE_CV2202
# endif
# define machine_is_cv2202()	(machine_arch_type == MACH_TYPE_CV2202)
#else
# define machine_is_cv2202()	(0)
#endif

#ifdef CONFIG_MACH_CV2203
# ifdef machine_arch_type
#  undef machine_arch_type
#  define machine_arch_type	__machine_arch_type
# else
#  define machine_arch_type	MACH_TYPE_CV2203
# endif
# define machine_is_cv2203()	(machine_arch_type == MACH_TYPE_CV2203)
#else
# define machine_is_cv2203()	(0)
#endif

#ifdef CONFIG_MACH_VIT_IBOX
# ifdef machine_arch_type
#  undef machine_arch_type
#  define machine_arch_type	__machine_arch_type
# else
#  define machine_arch_type	MACH_TYPE_VIT_IBOX
# endif
# define machine_is_vit_ibox()	(machine_arch_type == MACH_TYPE_VIT_IBOX)
#else
# define machine_is_vit_ibox()	(0)
#endif

#ifdef CONFIG_MACH_DM6441_ESP
# ifdef machine_arch_type
#  undef machine_arch_type
#  define machine_arch_type	__machine_arch_type
# else
#  define machine_arch_type	MACH_TYPE_DM6441_ESP
# endif
# define machine_is_dm6441_esp()	(machine_arch_type == MACH_TYPE_DM6441_ESP)
#else
# define machine_is_dm6441_esp()	(0)
#endif

#ifdef CONFIG_MACH_AT91SAM9X5EK
# ifdef machine_arch_type
#  undef machine_arch_type
#  define machine_arch_type	__machine_arch_type
# else
#  define machine_arch_type	MACH_TYPE_AT91SAM9X5EK
# endif
# define machine_is_at91sam9x5ek()	(machine_arch_type == MACH_TYPE_AT91SAM9X5EK)
#else
# define machine_is_at91sam9x5ek()	(0)
#endif

#ifdef CONFIG_MACH_LIBRA
# ifdef machine_arch_type
#  undef machine_arch_type
#  define machine_arch_type	__machine_arch_type
# else
#  define machine_arch_type	MACH_TYPE_LIBRA
# endif
# define machine_is_libra()	(machine_arch_type == MACH_TYPE_LIBRA)
#else
# define machine_is_libra()	(0)
#endif

#ifdef CONFIG_MACH_EASYCRRH
# ifdef machine_arch_type
#  undef machine_arch_type
#  define machine_arch_type	__machine_arch_type
# else
#  define machine_arch_type	MACH_TYPE_EASYCRRH
# endif
# define machine_is_easycrrh()	(machine_arch_type == MACH_TYPE_EASYCRRH)
#else
# define machine_is_easycrrh()	(0)
#endif

#ifdef CONFIG_MACH_TRIPEL
# ifdef machine_arch_type
#  undef machine_arch_type
#  define machine_arch_type	__machine_arch_type
# else
#  define machine_arch_type	MACH_TYPE_TRIPEL
# endif
# define machine_is_tripel()	(machine_arch_type == MACH_TYPE_TRIPEL)
#else
# define machine_is_tripel()	(0)
#endif

#ifdef CONFIG_MACH_ENDIAN_MINI
# ifdef machine_arch_type
#  undef machine_arch_type
#  define machine_arch_type	__machine_arch_type
# else
#  define machine_arch_type	MACH_TYPE_ENDIAN_MINI
# endif
# define machine_is_endian_mini()	(machine_arch_type == MACH_TYPE_ENDIAN_MINI)
#else
# define machine_is_endian_mini()	(0)
#endif

#ifdef CONFIG_MACH_XILINX_EP107
# ifdef machine_arch_type
#  undef machine_arch_type
#  define machine_arch_type	__machine_arch_type
# else
#  define machine_arch_type	MACH_TYPE_XILINX_EP107
# endif
# define machine_is_xilinx_ep107()	(machine_arch_type == MACH_TYPE_XILINX_EP107)
#else
# define machine_is_xilinx_ep107()	(0)
#endif

#ifdef CONFIG_MACH_NURI
# ifdef machine_arch_type
#  undef machine_arch_type
#  define machine_arch_type	__machine_arch_type
# else
#  define machine_arch_type	MACH_TYPE_NURI
# endif
# define machine_is_nuri()	(machine_arch_type == MACH_TYPE_NURI)
#else
# define machine_is_nuri()	(0)
#endif

#ifdef CONFIG_MACH_JANUS
# ifdef machine_arch_type
#  undef machine_arch_type
#  define machine_arch_type	__machine_arch_type
# else
#  define machine_arch_type	MACH_TYPE_JANUS
# endif
# define machine_is_janus()	(machine_arch_type == MACH_TYPE_JANUS)
#else
# define machine_is_janus()	(0)
#endif

#ifdef CONFIG_MACH_DDNAS
# ifdef machine_arch_type
#  undef machine_arch_type
#  define machine_arch_type	__machine_arch_type
# else
#  define machine_arch_type	MACH_TYPE_DDNAS
# endif
# define machine_is_ddnas()	(machine_arch_type == MACH_TYPE_DDNAS)
#else
# define machine_is_ddnas()	(0)
#endif

#ifdef CONFIG_MACH_TAG
# ifdef machine_arch_type
#  undef machine_arch_type
#  define machine_arch_type	__machine_arch_type
# else
#  define machine_arch_type	MACH_TYPE_TAG
# endif
# define machine_is_tag()	(machine_arch_type == MACH_TYPE_TAG)
#else
# define machine_is_tag()	(0)
#endif

#ifdef CONFIG_MACH_TAGW
# ifdef machine_arch_type
#  undef machine_arch_type
#  define machine_arch_type	__machine_arch_type
# else
#  define machine_arch_type	MACH_TYPE_TAGW
# endif
# define machine_is_tagw()	(machine_arch_type == MACH_TYPE_TAGW)
#else
# define machine_is_tagw()	(0)
#endif

#ifdef CONFIG_MACH_NITROGEN_VM_IMX51
# ifdef machine_arch_type
#  undef machine_arch_type
#  define machine_arch_type	__machine_arch_type
# else
#  define machine_arch_type	MACH_TYPE_NITROGEN_VM_IMX51
# endif
# define machine_is_nitrogen_vm_imx51()	(machine_arch_type == MACH_TYPE_NITROGEN_VM_IMX51)
#else
# define machine_is_nitrogen_vm_imx51()	(0)
#endif

#ifdef CONFIG_MACH_VIPRINET
# ifdef machine_arch_type
#  undef machine_arch_type
#  define machine_arch_type	__machine_arch_type
# else
#  define machine_arch_type	MACH_TYPE_VIPRINET
# endif
# define machine_is_viprinet()	(machine_arch_type == MACH_TYPE_VIPRINET)
#else
# define machine_is_viprinet()	(0)
#endif

#ifdef CONFIG_MACH_BOCKW
# ifdef machine_arch_type
#  undef machine_arch_type
#  define machine_arch_type	__machine_arch_type
# else
#  define machine_arch_type	MACH_TYPE_BOCKW
# endif
# define machine_is_bockw()	(machine_arch_type == MACH_TYPE_BOCKW)
#else
# define machine_is_bockw()	(0)
#endif

#ifdef CONFIG_MACH_EVA2000
# ifdef machine_arch_type
#  undef machine_arch_type
#  define machine_arch_type	__machine_arch_type
# else
#  define machine_arch_type	MACH_TYPE_EVA2000
# endif
# define machine_is_eva2000()	(machine_arch_type == MACH_TYPE_EVA2000)
#else
# define machine_is_eva2000()	(0)
#endif

#ifdef CONFIG_MACH_STEELYARD
# ifdef machine_arch_type
#  undef machine_arch_type
#  define machine_arch_type	__machine_arch_type
# else
#  define machine_arch_type	MACH_TYPE_STEELYARD
# endif
# define machine_is_steelyard()	(machine_arch_type == MACH_TYPE_STEELYARD)
#else
# define machine_is_steelyard()	(0)
#endif

#ifdef CONFIG_MACH_MACH_SDH001
# ifdef machine_arch_type
#  undef machine_arch_type
#  define machine_arch_type	__machine_arch_type
# else
#  define machine_arch_type	MACH_TYPE_MACH_SDH001
# endif
# define machine_is_sdh001()	(machine_arch_type == MACH_TYPE_MACH_SDH001)
#else
# define machine_is_sdh001()	(0)
#endif

#ifdef CONFIG_MACH_NSSLSBOARD
# ifdef machine_arch_type
#  undef machine_arch_type
#  define machine_arch_type	__machine_arch_type
# else
#  define machine_arch_type	MACH_TYPE_NSSLSBOARD
# endif
# define machine_is_nsslsboard()	(machine_arch_type == MACH_TYPE_NSSLSBOARD)
#else
# define machine_is_nsslsboard()	(0)
#endif

#ifdef CONFIG_MACH_GENEVA_B5
# ifdef machine_arch_type
#  undef machine_arch_type
#  define machine_arch_type	__machine_arch_type
# else
#  define machine_arch_type	MACH_TYPE_GENEVA_B5
# endif
# define machine_is_geneva_b5()	(machine_arch_type == MACH_TYPE_GENEVA_B5)
#else
# define machine_is_geneva_b5()	(0)
#endif

#ifdef CONFIG_MACH_SPEAR1340
# ifdef machine_arch_type
#  undef machine_arch_type
#  define machine_arch_type	__machine_arch_type
# else
#  define machine_arch_type	MACH_TYPE_SPEAR1340
# endif
# define machine_is_spear1340()	(machine_arch_type == MACH_TYPE_SPEAR1340)
#else
# define machine_is_spear1340()	(0)
#endif

#ifdef CONFIG_MACH_REXMAS
# ifdef machine_arch_type
#  undef machine_arch_type
#  define machine_arch_type	__machine_arch_type
# else
#  define machine_arch_type	MACH_TYPE_REXMAS
# endif
# define machine_is_rexmas()	(machine_arch_type == MACH_TYPE_REXMAS)
#else
# define machine_is_rexmas()	(0)
#endif

#ifdef CONFIG_MACH_MSM8960_CDP
# ifdef machine_arch_type
#  undef machine_arch_type
#  define machine_arch_type	__machine_arch_type
# else
#  define machine_arch_type	MACH_TYPE_MSM8960_CDP
# endif
# define machine_is_msm8960_cdp()	(machine_arch_type == MACH_TYPE_MSM8960_CDP)
#else
# define machine_is_msm8960_cdp()	(0)
#endif

#ifdef CONFIG_MACH_MSM8960_MDP
# ifdef machine_arch_type
#  undef machine_arch_type
#  define machine_arch_type	__machine_arch_type
# else
#  define machine_arch_type	MACH_TYPE_MSM8960_MDP
# endif
# define machine_is_msm8960_mdp()	(machine_arch_type == MACH_TYPE_MSM8960_MDP)
#else
# define machine_is_msm8960_mdp()	(0)
#endif

#ifdef CONFIG_MACH_MSM8960_FLUID
# ifdef machine_arch_type
#  undef machine_arch_type
#  define machine_arch_type	__machine_arch_type
# else
#  define machine_arch_type	MACH_TYPE_MSM8960_FLUID
# endif
# define machine_is_msm8960_fluid()	(machine_arch_type == MACH_TYPE_MSM8960_FLUID)
#else
# define machine_is_msm8960_fluid()	(0)
#endif

#ifdef CONFIG_MACH_MSM8960_APQ
# ifdef machine_arch_type
#  undef machine_arch_type
#  define machine_arch_type	__machine_arch_type
# else
#  define machine_arch_type	MACH_TYPE_MSM8960_APQ
# endif
# define machine_is_msm8960_apq()	(machine_arch_type == MACH_TYPE_MSM8960_APQ)
#else
# define machine_is_msm8960_apq()	(0)
#endif

#ifdef CONFIG_MACH_HELIOS_V2
# ifdef machine_arch_type
#  undef machine_arch_type
#  define machine_arch_type	__machine_arch_type
# else
#  define machine_arch_type	MACH_TYPE_HELIOS_V2
# endif
# define machine_is_helios_v2()	(machine_arch_type == MACH_TYPE_HELIOS_V2)
#else
# define machine_is_helios_v2()	(0)
#endif

#ifdef CONFIG_MACH_MIF10P
# ifdef machine_arch_type
#  undef machine_arch_type
#  define machine_arch_type	__machine_arch_type
# else
#  define machine_arch_type	MACH_TYPE_MIF10P
# endif
# define machine_is_mif10p()	(machine_arch_type == MACH_TYPE_MIF10P)
#else
# define machine_is_mif10p()	(0)
#endif

#ifdef CONFIG_MACH_IAM28
# ifdef machine_arch_type
#  undef machine_arch_type
#  define machine_arch_type	__machine_arch_type
# else
#  define machine_arch_type	MACH_TYPE_IAM28
# endif
# define machine_is_iam28()	(machine_arch_type == MACH_TYPE_IAM28)
#else
# define machine_is_iam28()	(0)
#endif

#ifdef CONFIG_MACH_PICASSO
# ifdef machine_arch_type
#  undef machine_arch_type
#  define machine_arch_type	__machine_arch_type
# else
#  define machine_arch_type	MACH_TYPE_PICASSO
# endif
# define machine_is_picasso()	(machine_arch_type == MACH_TYPE_PICASSO)
#else
# define machine_is_picasso()	(0)
#endif

#ifdef CONFIG_MACH_MR301A
# ifdef machine_arch_type
#  undef machine_arch_type
#  define machine_arch_type	__machine_arch_type
# else
#  define machine_arch_type	MACH_TYPE_MR301A
# endif
# define machine_is_mr301a()	(machine_arch_type == MACH_TYPE_MR301A)
#else
# define machine_is_mr301a()	(0)
#endif

#ifdef CONFIG_MACH_NOTLE
# ifdef machine_arch_type
#  undef machine_arch_type
#  define machine_arch_type	__machine_arch_type
# else
#  define machine_arch_type	MACH_TYPE_NOTLE
# endif
# define machine_is_notle()	(machine_arch_type == MACH_TYPE_NOTLE)
#else
# define machine_is_notle()	(0)
#endif

#ifdef CONFIG_MACH_EELX2
# ifdef machine_arch_type
#  undef machine_arch_type
#  define machine_arch_type	__machine_arch_type
# else
#  define machine_arch_type	MACH_TYPE_EELX2
# endif
# define machine_is_eelx2()	(machine_arch_type == MACH_TYPE_EELX2)
#else
# define machine_is_eelx2()	(0)
#endif

#ifdef CONFIG_MACH_MOON
# ifdef machine_arch_type
#  undef machine_arch_type
#  define machine_arch_type	__machine_arch_type
# else
#  define machine_arch_type	MACH_TYPE_MOON
# endif
# define machine_is_moon()	(machine_arch_type == MACH_TYPE_MOON)
#else
# define machine_is_moon()	(0)
#endif

#ifdef CONFIG_MACH_RUBY
# ifdef machine_arch_type
#  undef machine_arch_type
#  define machine_arch_type	__machine_arch_type
# else
#  define machine_arch_type	MACH_TYPE_RUBY
# endif
# define machine_is_ruby()	(machine_arch_type == MACH_TYPE_RUBY)
#else
# define machine_is_ruby()	(0)
#endif

#ifdef CONFIG_MACH_GOLDENGATE
# ifdef machine_arch_type
#  undef machine_arch_type
#  define machine_arch_type	__machine_arch_type
# else
#  define machine_arch_type	MACH_TYPE_GOLDENGATE
# endif
# define machine_is_goldengate()	(machine_arch_type == MACH_TYPE_GOLDENGATE)
#else
# define machine_is_goldengate()	(0)
#endif

#ifdef CONFIG_MACH_CTBU_GEN2
# ifdef machine_arch_type
#  undef machine_arch_type
#  define machine_arch_type	__machine_arch_type
# else
#  define machine_arch_type	MACH_TYPE_CTBU_GEN2
# endif
# define machine_is_ctbu_gen2()	(machine_arch_type == MACH_TYPE_CTBU_GEN2)
#else
# define machine_is_ctbu_gen2()	(0)
#endif

#ifdef CONFIG_MACH_KMP_AM17_01
# ifdef machine_arch_type
#  undef machine_arch_type
#  define machine_arch_type	__machine_arch_type
# else
#  define machine_arch_type	MACH_TYPE_KMP_AM17_01
# endif
# define machine_is_kmp_am17_01()	(machine_arch_type == MACH_TYPE_KMP_AM17_01)
#else
# define machine_is_kmp_am17_01()	(0)
#endif

#ifdef CONFIG_MACH_WTPLUG
# ifdef machine_arch_type
#  undef machine_arch_type
#  define machine_arch_type	__machine_arch_type
# else
#  define machine_arch_type	MACH_TYPE_WTPLUG
# endif
# define machine_is_wtplug()	(machine_arch_type == MACH_TYPE_WTPLUG)
#else
# define machine_is_wtplug()	(0)
#endif

#ifdef CONFIG_MACH_MX27SU2
# ifdef machine_arch_type
#  undef machine_arch_type
#  define machine_arch_type	__machine_arch_type
# else
#  define machine_arch_type	MACH_TYPE_MX27SU2
# endif
# define machine_is_mx27su2()	(machine_arch_type == MACH_TYPE_MX27SU2)
#else
# define machine_is_mx27su2()	(0)
#endif

#ifdef CONFIG_MACH_NB31
# ifdef machine_arch_type
#  undef machine_arch_type
#  define machine_arch_type	__machine_arch_type
# else
#  define machine_arch_type	MACH_TYPE_NB31
# endif
# define machine_is_nb31()	(machine_arch_type == MACH_TYPE_NB31)
#else
# define machine_is_nb31()	(0)
#endif

#ifdef CONFIG_MACH_HJSDU
# ifdef machine_arch_type
#  undef machine_arch_type
#  define machine_arch_type	__machine_arch_type
# else
#  define machine_arch_type	MACH_TYPE_HJSDU
# endif
# define machine_is_hjsdu()	(machine_arch_type == MACH_TYPE_HJSDU)
#else
# define machine_is_hjsdu()	(0)
#endif

#ifdef CONFIG_MACH_TD3_REV1
# ifdef machine_arch_type
#  undef machine_arch_type
#  define machine_arch_type	__machine_arch_type
# else
#  define machine_arch_type	MACH_TYPE_TD3_REV1
# endif
# define machine_is_td3_rev1()	(machine_arch_type == MACH_TYPE_TD3_REV1)
#else
# define machine_is_td3_rev1()	(0)
#endif

#ifdef CONFIG_MACH_EAG_CI4000
# ifdef machine_arch_type
#  undef machine_arch_type
#  define machine_arch_type	__machine_arch_type
# else
#  define machine_arch_type	MACH_TYPE_EAG_CI4000
# endif
# define machine_is_eag_ci4000()	(machine_arch_type == MACH_TYPE_EAG_CI4000)
#else
# define machine_is_eag_ci4000()	(0)
#endif

#ifdef CONFIG_MACH_NET5BIG_NAND_V2
# ifdef machine_arch_type
#  undef machine_arch_type
#  define machine_arch_type	__machine_arch_type
# else
#  define machine_arch_type	MACH_TYPE_NET5BIG_NAND_V2
# endif
# define machine_is_net5big_nand_v2()	(machine_arch_type == MACH_TYPE_NET5BIG_NAND_V2)
#else
# define machine_is_net5big_nand_v2()	(0)
#endif

#ifdef CONFIG_MACH_CPX2
# ifdef machine_arch_type
#  undef machine_arch_type
#  define machine_arch_type	__machine_arch_type
# else
#  define machine_arch_type	MACH_TYPE_CPX2
# endif
# define machine_is_cpx2()	(machine_arch_type == MACH_TYPE_CPX2)
#else
# define machine_is_cpx2()	(0)
#endif

#ifdef CONFIG_MACH_NET2BIG_NAND_V2
# ifdef machine_arch_type
#  undef machine_arch_type
#  define machine_arch_type	__machine_arch_type
# else
#  define machine_arch_type	MACH_TYPE_NET2BIG_NAND_V2
# endif
# define machine_is_net2big_nand_v2()	(machine_arch_type == MACH_TYPE_NET2BIG_NAND_V2)
#else
# define machine_is_net2big_nand_v2()	(0)
#endif

#ifdef CONFIG_MACH_ECUV5
# ifdef machine_arch_type
#  undef machine_arch_type
#  define machine_arch_type	__machine_arch_type
# else
#  define machine_arch_type	MACH_TYPE_ECUV5
# endif
# define machine_is_ecuv5()	(machine_arch_type == MACH_TYPE_ECUV5)
#else
# define machine_is_ecuv5()	(0)
#endif

#ifdef CONFIG_MACH_HSGX6D
# ifdef machine_arch_type
#  undef machine_arch_type
#  define machine_arch_type	__machine_arch_type
# else
#  define machine_arch_type	MACH_TYPE_HSGX6D
# endif
# define machine_is_hsgx6d()	(machine_arch_type == MACH_TYPE_HSGX6D)
#else
# define machine_is_hsgx6d()	(0)
#endif

#ifdef CONFIG_MACH_DAWAD7
# ifdef machine_arch_type
#  undef machine_arch_type
#  define machine_arch_type	__machine_arch_type
# else
#  define machine_arch_type	MACH_TYPE_DAWAD7
# endif
# define machine_is_dawad7()	(machine_arch_type == MACH_TYPE_DAWAD7)
#else
# define machine_is_dawad7()	(0)
#endif

#ifdef CONFIG_MACH_SAM9REPEATER
# ifdef machine_arch_type
#  undef machine_arch_type
#  define machine_arch_type	__machine_arch_type
# else
#  define machine_arch_type	MACH_TYPE_SAM9REPEATER
# endif
# define machine_is_sam9repeater()	(machine_arch_type == MACH_TYPE_SAM9REPEATER)
#else
# define machine_is_sam9repeater()	(0)
#endif

#ifdef CONFIG_MACH_GT_I5700
# ifdef machine_arch_type
#  undef machine_arch_type
#  define machine_arch_type	__machine_arch_type
# else
#  define machine_arch_type	MACH_TYPE_GT_I5700
# endif
# define machine_is_gt_i5700()	(machine_arch_type == MACH_TYPE_GT_I5700)
#else
# define machine_is_gt_i5700()	(0)
#endif

#ifdef CONFIG_MACH_CTERA_PLUG_C2
# ifdef machine_arch_type
#  undef machine_arch_type
#  define machine_arch_type	__machine_arch_type
# else
#  define machine_arch_type	MACH_TYPE_CTERA_PLUG_C2
# endif
# define machine_is_ctera_plug_c2()	(machine_arch_type == MACH_TYPE_CTERA_PLUG_C2)
#else
# define machine_is_ctera_plug_c2()	(0)
#endif

#ifdef CONFIG_MACH_MARVELCT
# ifdef machine_arch_type
#  undef machine_arch_type
#  define machine_arch_type	__machine_arch_type
# else
#  define machine_arch_type	MACH_TYPE_MARVELCT
# endif
# define machine_is_marvelct()	(machine_arch_type == MACH_TYPE_MARVELCT)
#else
# define machine_is_marvelct()	(0)
#endif

#ifdef CONFIG_MACH_AG11005
# ifdef machine_arch_type
#  undef machine_arch_type
#  define machine_arch_type	__machine_arch_type
# else
#  define machine_arch_type	MACH_TYPE_AG11005
# endif
# define machine_is_ag11005()	(machine_arch_type == MACH_TYPE_AG11005)
#else
# define machine_is_ag11005()	(0)
#endif

#ifdef CONFIG_MACH_VANGOGH
# ifdef machine_arch_type
#  undef machine_arch_type
#  define machine_arch_type	__machine_arch_type
# else
#  define machine_arch_type	MACH_TYPE_VANGOGH
# endif
# define machine_is_vangogh()	(machine_arch_type == MACH_TYPE_VANGOGH)
#else
# define machine_is_vangogh()	(0)
#endif

#ifdef CONFIG_MACH_MATRIX505
# ifdef machine_arch_type
#  undef machine_arch_type
#  define machine_arch_type	__machine_arch_type
# else
#  define machine_arch_type	MACH_TYPE_MATRIX505
# endif
# define machine_is_matrix505()	(machine_arch_type == MACH_TYPE_MATRIX505)
#else
# define machine_is_matrix505()	(0)
#endif

#ifdef CONFIG_MACH_OCE_NIGMA
# ifdef machine_arch_type
#  undef machine_arch_type
#  define machine_arch_type	__machine_arch_type
# else
#  define machine_arch_type	MACH_TYPE_OCE_NIGMA
# endif
# define machine_is_oce_nigma()	(machine_arch_type == MACH_TYPE_OCE_NIGMA)
#else
# define machine_is_oce_nigma()	(0)
#endif

#ifdef CONFIG_MACH_T55
# ifdef machine_arch_type
#  undef machine_arch_type
#  define machine_arch_type	__machine_arch_type
# else
#  define machine_arch_type	MACH_TYPE_T55
# endif
# define machine_is_t55()	(machine_arch_type == MACH_TYPE_T55)
#else
# define machine_is_t55()	(0)
#endif

#ifdef CONFIG_MACH_BIO3K
# ifdef machine_arch_type
#  undef machine_arch_type
#  define machine_arch_type	__machine_arch_type
# else
#  define machine_arch_type	MACH_TYPE_BIO3K
# endif
# define machine_is_bio3k()	(machine_arch_type == MACH_TYPE_BIO3K)
#else
# define machine_is_bio3k()	(0)
#endif

#ifdef CONFIG_MACH_EXPRESSCT
# ifdef machine_arch_type
#  undef machine_arch_type
#  define machine_arch_type	__machine_arch_type
# else
#  define machine_arch_type	MACH_TYPE_EXPRESSCT
# endif
# define machine_is_expressct()	(machine_arch_type == MACH_TYPE_EXPRESSCT)
#else
# define machine_is_expressct()	(0)
#endif

#ifdef CONFIG_MACH_CARDHU
# ifdef machine_arch_type
#  undef machine_arch_type
#  define machine_arch_type	__machine_arch_type
# else
#  define machine_arch_type	MACH_TYPE_CARDHU
# endif
# define machine_is_cardhu()	(machine_arch_type == MACH_TYPE_CARDHU)
#else
# define machine_is_cardhu()	(0)
#endif

#ifdef CONFIG_MACH_ARUBA
# ifdef machine_arch_type
#  undef machine_arch_type
#  define machine_arch_type	__machine_arch_type
# else
#  define machine_arch_type	MACH_TYPE_ARUBA
# endif
# define machine_is_aruba()	(machine_arch_type == MACH_TYPE_ARUBA)
#else
# define machine_is_aruba()	(0)
#endif

#ifdef CONFIG_MACH_BONAIRE
# ifdef machine_arch_type
#  undef machine_arch_type
#  define machine_arch_type	__machine_arch_type
# else
#  define machine_arch_type	MACH_TYPE_BONAIRE
# endif
# define machine_is_bonaire()	(machine_arch_type == MACH_TYPE_BONAIRE)
#else
# define machine_is_bonaire()	(0)
#endif

#ifdef CONFIG_MACH_NUC700EVB
# ifdef machine_arch_type
#  undef machine_arch_type
#  define machine_arch_type	__machine_arch_type
# else
#  define machine_arch_type	MACH_TYPE_NUC700EVB
# endif
# define machine_is_nuc700evb()	(machine_arch_type == MACH_TYPE_NUC700EVB)
#else
# define machine_is_nuc700evb()	(0)
#endif

#ifdef CONFIG_MACH_NUC710EVB
# ifdef machine_arch_type
#  undef machine_arch_type
#  define machine_arch_type	__machine_arch_type
# else
#  define machine_arch_type	MACH_TYPE_NUC710EVB
# endif
# define machine_is_nuc710evb()	(machine_arch_type == MACH_TYPE_NUC710EVB)
#else
# define machine_is_nuc710evb()	(0)
#endif

#ifdef CONFIG_MACH_NUC740EVB
# ifdef machine_arch_type
#  undef machine_arch_type
#  define machine_arch_type	__machine_arch_type
# else
#  define machine_arch_type	MACH_TYPE_NUC740EVB
# endif
# define machine_is_nuc740evb()	(machine_arch_type == MACH_TYPE_NUC740EVB)
#else
# define machine_is_nuc740evb()	(0)
#endif

#ifdef CONFIG_MACH_NUC745EVB
# ifdef machine_arch_type
#  undef machine_arch_type
#  define machine_arch_type	__machine_arch_type
# else
#  define machine_arch_type	MACH_TYPE_NUC745EVB
# endif
# define machine_is_nuc745evb()	(machine_arch_type == MACH_TYPE_NUC745EVB)
#else
# define machine_is_nuc745evb()	(0)
#endif

#ifdef CONFIG_MACH_TRANSCEDE
# ifdef machine_arch_type
#  undef machine_arch_type
#  define machine_arch_type	__machine_arch_type
# else
#  define machine_arch_type	MACH_TYPE_TRANSCEDE
# endif
# define machine_is_transcede()	(machine_arch_type == MACH_TYPE_TRANSCEDE)
#else
# define machine_is_transcede()	(0)
#endif

#ifdef CONFIG_MACH_MORA
# ifdef machine_arch_type
#  undef machine_arch_type
#  define machine_arch_type	__machine_arch_type
# else
#  define machine_arch_type	MACH_TYPE_MORA
# endif
# define machine_is_mora()	(machine_arch_type == MACH_TYPE_MORA)
#else
# define machine_is_mora()	(0)
#endif

#ifdef CONFIG_MACH_NDA_EVM
# ifdef machine_arch_type
#  undef machine_arch_type
#  define machine_arch_type	__machine_arch_type
# else
#  define machine_arch_type	MACH_TYPE_NDA_EVM
# endif
# define machine_is_nda_evm()	(machine_arch_type == MACH_TYPE_NDA_EVM)
#else
# define machine_is_nda_evm()	(0)
#endif

#ifdef CONFIG_MACH_TIMU
# ifdef machine_arch_type
#  undef machine_arch_type
#  define machine_arch_type	__machine_arch_type
# else
#  define machine_arch_type	MACH_TYPE_TIMU
# endif
# define machine_is_timu()	(machine_arch_type == MACH_TYPE_TIMU)
#else
# define machine_is_timu()	(0)
#endif

#ifdef CONFIG_MACH_EXPRESSH
# ifdef machine_arch_type
#  undef machine_arch_type
#  define machine_arch_type	__machine_arch_type
# else
#  define machine_arch_type	MACH_TYPE_EXPRESSH
# endif
# define machine_is_expressh()	(machine_arch_type == MACH_TYPE_EXPRESSH)
#else
# define machine_is_expressh()	(0)
#endif

#ifdef CONFIG_MACH_VERIDIS_A300
# ifdef machine_arch_type
#  undef machine_arch_type
#  define machine_arch_type	__machine_arch_type
# else
#  define machine_arch_type	MACH_TYPE_VERIDIS_A300
# endif
# define machine_is_veridis_a300()	(machine_arch_type == MACH_TYPE_VERIDIS_A300)
#else
# define machine_is_veridis_a300()	(0)
#endif

#ifdef CONFIG_MACH_DM368_LEOPARD
# ifdef machine_arch_type
#  undef machine_arch_type
#  define machine_arch_type	__machine_arch_type
# else
#  define machine_arch_type	MACH_TYPE_DM368_LEOPARD
# endif
# define machine_is_dm368_leopard()	(machine_arch_type == MACH_TYPE_DM368_LEOPARD)
#else
# define machine_is_dm368_leopard()	(0)
#endif

#ifdef CONFIG_MACH_OMAP_MCOP
# ifdef machine_arch_type
#  undef machine_arch_type
#  define machine_arch_type	__machine_arch_type
# else
#  define machine_arch_type	MACH_TYPE_OMAP_MCOP
# endif
# define machine_is_omap_mcop()	(machine_arch_type == MACH_TYPE_OMAP_MCOP)
#else
# define machine_is_omap_mcop()	(0)
#endif

#ifdef CONFIG_MACH_TRITIP
# ifdef machine_arch_type
#  undef machine_arch_type
#  define machine_arch_type	__machine_arch_type
# else
#  define machine_arch_type	MACH_TYPE_TRITIP
# endif
# define machine_is_tritip()	(machine_arch_type == MACH_TYPE_TRITIP)
#else
# define machine_is_tritip()	(0)
#endif

#ifdef CONFIG_MACH_SM1K
# ifdef machine_arch_type
#  undef machine_arch_type
#  define machine_arch_type	__machine_arch_type
# else
#  define machine_arch_type	MACH_TYPE_SM1K
# endif
# define machine_is_sm1k()	(machine_arch_type == MACH_TYPE_SM1K)
#else
# define machine_is_sm1k()	(0)
#endif

#ifdef CONFIG_MACH_MONCH
# ifdef machine_arch_type
#  undef machine_arch_type
#  define machine_arch_type	__machine_arch_type
# else
#  define machine_arch_type	MACH_TYPE_MONCH
# endif
# define machine_is_monch()	(machine_arch_type == MACH_TYPE_MONCH)
#else
# define machine_is_monch()	(0)
#endif

#ifdef CONFIG_MACH_CURACAO
# ifdef machine_arch_type
#  undef machine_arch_type
#  define machine_arch_type	__machine_arch_type
# else
#  define machine_arch_type	MACH_TYPE_CURACAO
# endif
# define machine_is_curacao()	(machine_arch_type == MACH_TYPE_CURACAO)
#else
# define machine_is_curacao()	(0)
#endif

#ifdef CONFIG_MACH_ORIGEN
# ifdef machine_arch_type
#  undef machine_arch_type
#  define machine_arch_type	__machine_arch_type
# else
#  define machine_arch_type	MACH_TYPE_ORIGEN
# endif
# define machine_is_origen()	(machine_arch_type == MACH_TYPE_ORIGEN)
#else
# define machine_is_origen()	(0)
#endif

#ifdef CONFIG_MACH_EPC10
# ifdef machine_arch_type
#  undef machine_arch_type
#  define machine_arch_type	__machine_arch_type
# else
#  define machine_arch_type	MACH_TYPE_EPC10
# endif
# define machine_is_epc10()	(machine_arch_type == MACH_TYPE_EPC10)
#else
# define machine_is_epc10()	(0)
#endif

#ifdef CONFIG_MACH_SGH_I740
# ifdef machine_arch_type
#  undef machine_arch_type
#  define machine_arch_type	__machine_arch_type
# else
#  define machine_arch_type	MACH_TYPE_SGH_I740
# endif
# define machine_is_sgh_i740()	(machine_arch_type == MACH_TYPE_SGH_I740)
#else
# define machine_is_sgh_i740()	(0)
#endif

#ifdef CONFIG_MACH_TUNA
# ifdef machine_arch_type
#  undef machine_arch_type
#  define machine_arch_type	__machine_arch_type
# else
#  define machine_arch_type	MACH_TYPE_TUNA
# endif
# define machine_is_tuna()	(machine_arch_type == MACH_TYPE_TUNA)
#else
# define machine_is_tuna()	(0)
#endif

#ifdef CONFIG_MACH_MX51_TULIP
# ifdef machine_arch_type
#  undef machine_arch_type
#  define machine_arch_type	__machine_arch_type
# else
#  define machine_arch_type	MACH_TYPE_MX51_TULIP
# endif
# define machine_is_mx51_tulip()	(machine_arch_type == MACH_TYPE_MX51_TULIP)
#else
# define machine_is_mx51_tulip()	(0)
#endif

#ifdef CONFIG_MACH_MX51_ASTER7
# ifdef machine_arch_type
#  undef machine_arch_type
#  define machine_arch_type	__machine_arch_type
# else
#  define machine_arch_type	MACH_TYPE_MX51_ASTER7
# endif
# define machine_is_mx51_aster7()	(machine_arch_type == MACH_TYPE_MX51_ASTER7)
#else
# define machine_is_mx51_aster7()	(0)
#endif

#ifdef CONFIG_MACH_ACRO37XBRD
# ifdef machine_arch_type
#  undef machine_arch_type
#  define machine_arch_type	__machine_arch_type
# else
#  define machine_arch_type	MACH_TYPE_ACRO37XBRD
# endif
# define machine_is_acro37xbrd()	(machine_arch_type == MACH_TYPE_ACRO37XBRD)
#else
# define machine_is_acro37xbrd()	(0)
#endif

#ifdef CONFIG_MACH_ELKE
# ifdef machine_arch_type
#  undef machine_arch_type
#  define machine_arch_type	__machine_arch_type
# else
#  define machine_arch_type	MACH_TYPE_ELKE
# endif
# define machine_is_elke()	(machine_arch_type == MACH_TYPE_ELKE)
#else
# define machine_is_elke()	(0)
#endif

#ifdef CONFIG_MACH_SBC6000X
# ifdef machine_arch_type
#  undef machine_arch_type
#  define machine_arch_type	__machine_arch_type
# else
#  define machine_arch_type	MACH_TYPE_SBC6000X
# endif
# define machine_is_sbc6000x()	(machine_arch_type == MACH_TYPE_SBC6000X)
#else
# define machine_is_sbc6000x()	(0)
#endif

#ifdef CONFIG_MACH_R1801E
# ifdef machine_arch_type
#  undef machine_arch_type
#  define machine_arch_type	__machine_arch_type
# else
#  define machine_arch_type	MACH_TYPE_R1801E
# endif
# define machine_is_r1801e()	(machine_arch_type == MACH_TYPE_R1801E)
#else
# define machine_is_r1801e()	(0)
#endif

#ifdef CONFIG_MACH_H1600
# ifdef machine_arch_type
#  undef machine_arch_type
#  define machine_arch_type	__machine_arch_type
# else
#  define machine_arch_type	MACH_TYPE_H1600
# endif
# define machine_is_h1600()	(machine_arch_type == MACH_TYPE_H1600)
#else
# define machine_is_h1600()	(0)
#endif

#ifdef CONFIG_MACH_MINI210
# ifdef machine_arch_type
#  undef machine_arch_type
#  define machine_arch_type	__machine_arch_type
# else
#  define machine_arch_type	MACH_TYPE_MINI210
# endif
# define machine_is_mini210()	(machine_arch_type == MACH_TYPE_MINI210)
#else
# define machine_is_mini210()	(0)
#endif

#ifdef CONFIG_MACH_MINI8168
# ifdef machine_arch_type
#  undef machine_arch_type
#  define machine_arch_type	__machine_arch_type
# else
#  define machine_arch_type	MACH_TYPE_MINI8168
# endif
# define machine_is_mini8168()	(machine_arch_type == MACH_TYPE_MINI8168)
#else
# define machine_is_mini8168()	(0)
#endif

#ifdef CONFIG_MACH_PC7308
# ifdef machine_arch_type
#  undef machine_arch_type
#  define machine_arch_type	__machine_arch_type
# else
#  define machine_arch_type	MACH_TYPE_PC7308
# endif
# define machine_is_pc7308()	(machine_arch_type == MACH_TYPE_PC7308)
#else
# define machine_is_pc7308()	(0)
#endif

#ifdef CONFIG_MACH_KMM2M01
# ifdef machine_arch_type
#  undef machine_arch_type
#  define machine_arch_type	__machine_arch_type
# else
#  define machine_arch_type	MACH_TYPE_KMM2M01
# endif
# define machine_is_kmm2m01()	(machine_arch_type == MACH_TYPE_KMM2M01)
#else
# define machine_is_kmm2m01()	(0)
#endif

#ifdef CONFIG_MACH_MX51EREBUS
# ifdef machine_arch_type
#  undef machine_arch_type
#  define machine_arch_type	__machine_arch_type
# else
#  define machine_arch_type	MACH_TYPE_MX51EREBUS
# endif
# define machine_is_mx51erebus()	(machine_arch_type == MACH_TYPE_MX51EREBUS)
#else
# define machine_is_mx51erebus()	(0)
#endif

#ifdef CONFIG_MACH_WM8650REFBOARD
# ifdef machine_arch_type
#  undef machine_arch_type
#  define machine_arch_type	__machine_arch_type
# else
#  define machine_arch_type	MACH_TYPE_WM8650REFBOARD
# endif
# define machine_is_wm8650refboard()	(machine_arch_type == MACH_TYPE_WM8650REFBOARD)
#else
# define machine_is_wm8650refboard()	(0)
#endif

#ifdef CONFIG_MACH_TUXRAIL
# ifdef machine_arch_type
#  undef machine_arch_type
#  define machine_arch_type	__machine_arch_type
# else
#  define machine_arch_type	MACH_TYPE_TUXRAIL
# endif
# define machine_is_tuxrail()	(machine_arch_type == MACH_TYPE_TUXRAIL)
#else
# define machine_is_tuxrail()	(0)
#endif

#ifdef CONFIG_MACH_ARTHUR
# ifdef machine_arch_type
#  undef machine_arch_type
#  define machine_arch_type	__machine_arch_type
# else
#  define machine_arch_type	MACH_TYPE_ARTHUR
# endif
# define machine_is_arthur()	(machine_arch_type == MACH_TYPE_ARTHUR)
#else
# define machine_is_arthur()	(0)
#endif

#ifdef CONFIG_MACH_DOORBOY
# ifdef machine_arch_type
#  undef machine_arch_type
#  define machine_arch_type	__machine_arch_type
# else
#  define machine_arch_type	MACH_TYPE_DOORBOY
# endif
# define machine_is_doorboy()	(machine_arch_type == MACH_TYPE_DOORBOY)
#else
# define machine_is_doorboy()	(0)
#endif

#ifdef CONFIG_MACH_XARINA
# ifdef machine_arch_type
#  undef machine_arch_type
#  define machine_arch_type	__machine_arch_type
# else
#  define machine_arch_type	MACH_TYPE_XARINA
# endif
# define machine_is_xarina()	(machine_arch_type == MACH_TYPE_XARINA)
#else
# define machine_is_xarina()	(0)
#endif

#ifdef CONFIG_MACH_ROVERX7
# ifdef machine_arch_type
#  undef machine_arch_type
#  define machine_arch_type	__machine_arch_type
# else
#  define machine_arch_type	MACH_TYPE_ROVERX7
# endif
# define machine_is_roverx7()	(machine_arch_type == MACH_TYPE_ROVERX7)
#else
# define machine_is_roverx7()	(0)
#endif

#ifdef CONFIG_MACH_SDVR
# ifdef machine_arch_type
#  undef machine_arch_type
#  define machine_arch_type	__machine_arch_type
# else
#  define machine_arch_type	MACH_TYPE_SDVR
# endif
# define machine_is_sdvr()	(machine_arch_type == MACH_TYPE_SDVR)
#else
# define machine_is_sdvr()	(0)
#endif

#ifdef CONFIG_MACH_ACER_MAYA
# ifdef machine_arch_type
#  undef machine_arch_type
#  define machine_arch_type	__machine_arch_type
# else
#  define machine_arch_type	MACH_TYPE_ACER_MAYA
# endif
# define machine_is_acer_maya()	(machine_arch_type == MACH_TYPE_ACER_MAYA)
#else
# define machine_is_acer_maya()	(0)
#endif

#ifdef CONFIG_MACH_PICO
# ifdef machine_arch_type
#  undef machine_arch_type
#  define machine_arch_type	__machine_arch_type
# else
#  define machine_arch_type	MACH_TYPE_PICO
# endif
# define machine_is_pico()	(machine_arch_type == MACH_TYPE_PICO)
#else
# define machine_is_pico()	(0)
#endif

#ifdef CONFIG_MACH_CWMX233
# ifdef machine_arch_type
#  undef machine_arch_type
#  define machine_arch_type	__machine_arch_type
# else
#  define machine_arch_type	MACH_TYPE_CWMX233
# endif
# define machine_is_cwmx233()	(machine_arch_type == MACH_TYPE_CWMX233)
#else
# define machine_is_cwmx233()	(0)
#endif

#ifdef CONFIG_MACH_CWAM1808
# ifdef machine_arch_type
#  undef machine_arch_type
#  define machine_arch_type	__machine_arch_type
# else
#  define machine_arch_type	MACH_TYPE_CWAM1808
# endif
# define machine_is_cwam1808()	(machine_arch_type == MACH_TYPE_CWAM1808)
#else
# define machine_is_cwam1808()	(0)
#endif

#ifdef CONFIG_MACH_CWDM365
# ifdef machine_arch_type
#  undef machine_arch_type
#  define machine_arch_type	__machine_arch_type
# else
#  define machine_arch_type	MACH_TYPE_CWDM365
# endif
# define machine_is_cwdm365()	(machine_arch_type == MACH_TYPE_CWDM365)
#else
# define machine_is_cwdm365()	(0)
#endif

#ifdef CONFIG_MACH_MX51_MORAY
# ifdef machine_arch_type
#  undef machine_arch_type
#  define machine_arch_type	__machine_arch_type
# else
#  define machine_arch_type	MACH_TYPE_MX51_MORAY
# endif
# define machine_is_mx51_moray()	(machine_arch_type == MACH_TYPE_MX51_MORAY)
#else
# define machine_is_mx51_moray()	(0)
#endif

#ifdef CONFIG_MACH_THALES_CBC
# ifdef machine_arch_type
#  undef machine_arch_type
#  define machine_arch_type	__machine_arch_type
# else
#  define machine_arch_type	MACH_TYPE_THALES_CBC
# endif
# define machine_is_thales_cbc()	(machine_arch_type == MACH_TYPE_THALES_CBC)
#else
# define machine_is_thales_cbc()	(0)
#endif

#ifdef CONFIG_MACH_BLUEPOINT
# ifdef machine_arch_type
#  undef machine_arch_type
#  define machine_arch_type	__machine_arch_type
# else
#  define machine_arch_type	MACH_TYPE_BLUEPOINT
# endif
# define machine_is_bluepoint()	(machine_arch_type == MACH_TYPE_BLUEPOINT)
#else
# define machine_is_bluepoint()	(0)
#endif

#ifdef CONFIG_MACH_DIR665
# ifdef machine_arch_type
#  undef machine_arch_type
#  define machine_arch_type	__machine_arch_type
# else
#  define machine_arch_type	MACH_TYPE_DIR665
# endif
# define machine_is_dir665()	(machine_arch_type == MACH_TYPE_DIR665)
#else
# define machine_is_dir665()	(0)
#endif

#ifdef CONFIG_MACH_ACMEROVER1
# ifdef machine_arch_type
#  undef machine_arch_type
#  define machine_arch_type	__machine_arch_type
# else
#  define machine_arch_type	MACH_TYPE_ACMEROVER1
# endif
# define machine_is_acmerover1()	(machine_arch_type == MACH_TYPE_ACMEROVER1)
#else
# define machine_is_acmerover1()	(0)
#endif

#ifdef CONFIG_MACH_SHOOTER_CT
# ifdef machine_arch_type
#  undef machine_arch_type
#  define machine_arch_type	__machine_arch_type
# else
#  define machine_arch_type	MACH_TYPE_SHOOTER_CT
# endif
# define machine_is_shooter_ct()	(machine_arch_type == MACH_TYPE_SHOOTER_CT)
#else
# define machine_is_shooter_ct()	(0)
#endif

#ifdef CONFIG_MACH_BLISS
# ifdef machine_arch_type
#  undef machine_arch_type
#  define machine_arch_type	__machine_arch_type
# else
#  define machine_arch_type	MACH_TYPE_BLISS
# endif
# define machine_is_bliss()	(machine_arch_type == MACH_TYPE_BLISS)
#else
# define machine_is_bliss()	(0)
#endif

#ifdef CONFIG_MACH_BLISSC
# ifdef machine_arch_type
#  undef machine_arch_type
#  define machine_arch_type	__machine_arch_type
# else
#  define machine_arch_type	MACH_TYPE_BLISSC
# endif
# define machine_is_blissc()	(machine_arch_type == MACH_TYPE_BLISSC)
#else
# define machine_is_blissc()	(0)
#endif

#ifdef CONFIG_MACH_THALES_ADC
# ifdef machine_arch_type
#  undef machine_arch_type
#  define machine_arch_type	__machine_arch_type
# else
#  define machine_arch_type	MACH_TYPE_THALES_ADC
# endif
# define machine_is_thales_adc()	(machine_arch_type == MACH_TYPE_THALES_ADC)
#else
# define machine_is_thales_adc()	(0)
#endif

#ifdef CONFIG_MACH_UBISYS_P9D_EVP
# ifdef machine_arch_type
#  undef machine_arch_type
#  define machine_arch_type	__machine_arch_type
# else
#  define machine_arch_type	MACH_TYPE_UBISYS_P9D_EVP
# endif
# define machine_is_ubisys_p9d_evp()	(machine_arch_type == MACH_TYPE_UBISYS_P9D_EVP)
#else
# define machine_is_ubisys_p9d_evp()	(0)
#endif

#ifdef CONFIG_MACH_ATDGP318
# ifdef machine_arch_type
#  undef machine_arch_type
#  define machine_arch_type	__machine_arch_type
# else
#  define machine_arch_type	MACH_TYPE_ATDGP318
# endif
# define machine_is_atdgp318()	(machine_arch_type == MACH_TYPE_ATDGP318)
#else
# define machine_is_atdgp318()	(0)
#endif

#ifdef CONFIG_MACH_OMAP5_SEVM
# ifdef machine_arch_type
#  undef machine_arch_type
#  define machine_arch_type     __machine_arch_type
# else
#  define machine_arch_type     MACH_TYPE_OMAP5_SEVM
# endif
# define machine_is_omap5_sevm()      (machine_arch_type == MACH_TYPE_OMAP5_SEVM)
#else
# define machine_is_omap5_sevm()      (0)
#endif

<<<<<<< HEAD
#ifdef CONFIG_MACH_ODROIDX
# ifdef machine_arch_type
#  undef machine_arch_type
#  define machine_arch_type     __machine_arch_type
# else
#  define machine_arch_type     MACH_TYPE_ODROIDX
# endif
# define machine_is_odroidx()      (machine_arch_type == MACH_TYPE_ODROIDX)
#else
# define machine_is_odroidx()      (0)
=======
#ifdef CONFIG_MACH_ARMADILLO800EVA
# ifdef machine_arch_type
#  undef machine_arch_type
#  define machine_arch_type __machine_arch_type
# else
#  define machine_arch_type MACH_TYPE_ARMADILLO800EVA
# endif
# define machine_is_armadillo800eva()	(machine_arch_type == MACH_TYPE_ARMADILLO800EVA)
#else
# define machine_is_armadillo800eva()	(0)
#endif

#ifdef CONFIG_MACH_KZM9G
# ifdef machine_arch_type
#  undef machine_arch_type
#  define machine_arch_type __machine_arch_type
# else
#  define machine_arch_type MACH_TYPE_KZM9G
# endif
# define machine_is_kzm9g()	(machine_arch_type == MACH_TYPE_KZM9G)
#else
# define machine_is_kzm9g()	(0)
>>>>>>> b8715d8d
#endif

/*
 * These have not yet been registered
 */

#ifndef machine_arch_type
#define machine_arch_type	__machine_arch_type
#endif

#endif<|MERGE_RESOLUTION|>--- conflicted
+++ resolved
@@ -1105,12 +1105,9 @@
 #define MACH_TYPE_UBISYS_P9D_EVP       3493
 #define MACH_TYPE_ATDGP318             3494
 #define MACH_TYPE_OMAP5_SEVM           3777
-<<<<<<< HEAD
 #define MACH_TYPE_ODROIDX              4289
-=======
 #define MACH_TYPE_ARMADILLO_800EVA     3863
 #define MACH_TYPE_KZM9G                4140
->>>>>>> b8715d8d
 
 #ifdef CONFIG_ARCH_EBSA110
 # ifdef machine_arch_type
@@ -14228,7 +14225,6 @@
 # define machine_is_omap5_sevm()      (0)
 #endif
 
-<<<<<<< HEAD
 #ifdef CONFIG_MACH_ODROIDX
 # ifdef machine_arch_type
 #  undef machine_arch_type
@@ -14239,7 +14235,8 @@
 # define machine_is_odroidx()      (machine_arch_type == MACH_TYPE_ODROIDX)
 #else
 # define machine_is_odroidx()      (0)
-=======
+#endif
+
 #ifdef CONFIG_MACH_ARMADILLO800EVA
 # ifdef machine_arch_type
 #  undef machine_arch_type
@@ -14262,7 +14259,6 @@
 # define machine_is_kzm9g()	(machine_arch_type == MACH_TYPE_KZM9G)
 #else
 # define machine_is_kzm9g()	(0)
->>>>>>> b8715d8d
 #endif
 
 /*
