/* SPDX-License-Identifier: GPL-2.0+ */
/*
 * Copyright (C) 2017
 * Lukasz Majewski, DENX Software Engineering, lukma@denx.de
 */

#ifndef __CONFIG_H
#define __CONFIG_H

#include "mx6_common.h"

/* Falcon Mode */
#define CONFIG_CMD_SPL
#define CONFIG_SYS_SPL_ARGS_ADDR	0x18000000
#define CONFIG_CMD_SPL_WRITE_SIZE	(44 * SZ_1K)

/* Falcon Mode - MMC support */
#define CONFIG_SYS_MMCSD_RAW_MODE_ARGS_SECTOR	0x3F00
#define CONFIG_SYS_MMCSD_RAW_MODE_ARGS_SECTORS	\
	(CONFIG_CMD_SPL_WRITE_SIZE / 512)
#define CONFIG_SYS_MMCSD_RAW_MODE_KERNEL_SECTOR	0x100	/* 128KiB */

/*
 * display5 SPI-NOR memory layout
 *
 * The definition can be found in Kconfig's
 * CONFIG_MTDIDS_DEFAULT and CONFIG_MTDPARTS_DEFAULT
 *
 * 0x000000 - 0x020000 : SPI.SPL (128KiB)
 * 0x020000 - 0x120000 : SPI.u-boot (1MiB)
 * 0x120000 - 0x130000 : SPI.u-boot-env1 (64KiB)
 * 0x130000 - 0x140000 : SPI.u-boot-env2 (64KiB)
 * 0x140000 - 0x540000 : SPI.swupdate-kernel-FIT (4MiB)
 * 0x540000 - 0x1540000 : SPI.swupdate-initramfs  (16MiB)
 * 0x1540000 - 0x1640000 : SPI.factory  (1MiB)
 */

/* SPI Flash Configs */
#if defined(CONFIG_SPL_BUILD)
#undef CONFIG_DM_SPI
#undef CONFIG_DM_SPI_FLASH
#undef CONFIG_SPI_FLASH_MTD
#endif

/* Below values are "dummy" - only to avoid build break */
#define CONFIG_SYS_SPI_KERNEL_OFFS      0x150000
#define CONFIG_SYS_SPI_ARGS_OFFS        0x140000
#define CONFIG_SYS_SPI_ARGS_SIZE        0x10000

#include "imx6_spl.h"

#define CONFIG_CMDLINE_TAG
#define CONFIG_SETUP_MEMORY_TAGS
#define CONFIG_INITRD_TAG
#define CONFIG_REVISION_TAG

/* Size of malloc() pool */
#define CONFIG_SYS_MALLOC_LEN		(16 * 1024 * 1024)

#define CONFIG_MXC_UART_BASE		UART5_BASE

/* I2C Configs */
#define CONFIG_I2C_MULTI_BUS

/* MMC Configs */
#define CONFIG_SYS_FSL_ESDHC_ADDR	0
#define CONFIG_SYS_FSL_USDHC_NUM	2

/* allow to overwrite serial and ethaddr */
#define CONFIG_ENV_OVERWRITE
#define CONFIG_BAUDRATE			115200

#ifndef CONFIG_BOOTCOMMAND
#define CONFIG_BOOTCOMMAND "if run check_em_pad; then " \
	     "run recovery;" \
	"else if test ${BOOT_FROM} = FACTORY; then " \
	     "run factory_nfs;" \
	"else " \
	     "run boot_mmc;" \
	"fi;fi"
#endif

#define PARTS_DEFAULT \
	/* Linux partitions */ \
	"partitions=" \
	"uuid_disk=${uuid_gpt_disk};" \
	"name=kernel_raw1,start=128K,size=8M,uuid=${uuid_gpt_kernel_raw1};" \
	"name=rootfs1,size=1528M,uuid=${uuid_gpt_rootfs1};" \
	"name=kernel_raw2,size=8M,uuid=${uuid_gpt_kernel_raw2};" \
	"name=rootfs2,size=512M,uuid=${uuid_gpt_rootfs2};" \
	"name=data,size=-,uuid=${uuid_gpt_data}\0"

#define SWUPDATE_RECOVERY_PROCEDURE \
	"echo '#######################';" \
	"echo '# RECOVERY SWUupdate  #';" \
	"echo '#######################';" \
	"echo '#######################';" \
	"echo '# GPT verify          #';" \
	"if gpt verify mmc ${mmcdev} ${partitions}; then " \
		"echo '# OK !                #';" \
	"else " \
		"echo '# FAILED !            #';" \
		"echo '# GPT RESTORATION     #';" \
		"gpt write mmc ${mmcdev} ${partitions};" \
	"fi;" \
	"echo '#######################';" \
	"setenv loadaddr_swu_initramfs 0x14000000;" \
	"setenv bootargs console=${console} " \
		"ip=${ipaddr}:${serverip}:${gatewayip}:${netmask}" \
		":${hostname}::off root=/dev/ram rw;" \
	"sf probe;" \
	"sf read ${loadaddr} swu-kernel;" \
	"sf read ${loadaddr_swu_initramfs} swu-initramfs;" \
	"bootm ${loadaddr} ${loadaddr_swu_initramfs};reset;"

#define SETUP_BOOTARGS \
	"run set_rootfs_part;" \
	"setenv bootargs ${bootargs} console=${console} "	  \
		      "root=/dev/mmcblk${mmcdev}p${rootfs_part} " \
		      "rootwait rootfstype=ext4 rw; " \
	"run set_kernel_part;" \
	"part start mmc ${mmcdev} ${kernel_part} lba_start; " \
	"mmc read ${loadaddr} ${lba_start} ${fitImg_fw_sz}; " \
	"setenv fdt_conf imx6q-${board}-${display}.dtb; "

/* All the numbers are in LBAs */
#define __TFTP_UPDATE_KERNEL \
	"tftp_mmc_fitImg=" \
	   "if test ! -n ${kernel_part}; then " \
	       "setenv kernel_part ${kernel_part_active};" \
	   "fi;" \
	   "if tftp ${loadaddr} ${kernel_file}; then " \
	       "setexpr fw_sz ${filesize} / 0x200; " \
	       "setexpr fw_sz ${fw_sz} + 1; "  \
	       "part start mmc ${mmcdev} ${kernel_part} lba_start; " \
	       "mmc write ${loadaddr} ${lba_start} ${fw_sz}; " \
	   "; fi\0" \

#define TFTP_UPDATE_KERNEL \
	"setenv kernel_part ${kernel_part_active};" \
	"run tftp_mmc_fitImg;" \
	"setenv kernel_part ${kernel_part_backup};" \
	"run tftp_mmc_fitImg;" \

#define __TFTP_UPDATE_ROOTFS \
	"tftp_mmc_rootfs=" \
	   "if test ! -n ${rootfs_part}; then " \
	       "setenv rootfs_part ${rootfs_part_active};" \
	   "fi;" \
	   "if tftp ${loadaddr} ${rootfs_file}; then " \
	       "setexpr fw_sz ${filesize} / 0x200; " \
	       "setexpr fw_sz ${fw_sz} + 1; "  \
	       "part start mmc ${mmcdev} ${rootfs_part} lba_start; " \
	       "mmc write ${loadaddr} ${lba_start} ${fw_sz}; " \
	   "; fi\0" \

#define TFTP_UPDATE_ROOTFS \
	"setenv rootfs_part ${rootfs_part_active};" \
	"run tftp_mmc_rootfs;" \
	"run tftp_mmc_rootfs_bkp;" \


#define TFTP_UPDATE_RECOVERY_SWU_KERNEL \
	"tftp_sf_fitImg_SWU=" \
	    "if tftp ${loadaddr} ${kernel_file}; then " \
		"sf probe;" \
		"sf erase swu-kernel +${filesize};" \
		"sf write ${loadaddr} swu-kernel ${filesize};" \
	"; fi\0"	  \

#define TFTP_UPDATE_RECOVERY_SWU_INITRAMFS \
	"swu_initramfs_file=swupdate-image-display5.ext4.gz.u-boot\0" \
	"tftp_sf_initramfs_SWU=" \
	    "if tftp ${loadaddr} ${swu_initramfs_file}; then " \
		"sf probe;" \
		"sf erase swu-initramfs +${filesize};" \
		"sf write ${loadaddr} swu-initramfs ${filesize};" \
	"; fi\0"	  \

#define TFTP_UPDATE_BOOTLOADER \
	"ubootfile=u-boot.img\0" \
	"ubootfileSPL=SPL\0" \
	"tftp_sf_uboot=" \
	    "if tftp ${loadaddr} ${ubootfile}; then " \
		"sf probe;" \
		"sf erase u-boot +${filesize};" \
		"sf write ${loadaddr} u-boot ${filesize}" \
	"; fi\0"	  \
	"tftp_sf_SPL="	  \
	    "if tftp ${loadaddr} ${ubootfileSPL}; then " \
		"sf probe;" \
		"setexpr uboot_SPL_size ${filesize} + 0x400;" \
		"sf erase 0x0 +${uboot_SPL_size};" \
		"sf write ${loadaddr} 0x400 ${filesize};" \
	"fi\0" \

#define TFTP_UPDATE_SPINOR \
	"spinorfile=core-image-lwn-display5.spinor\0" \
	"spinorsize=0x2000000\0" \
	"tftp_sf_img=" \
	    "if tftp ${loadaddr} ${spinorfile}; then " \
		"sf probe;" \
		"sf erase 0x0 ${spinorsize};" \
		"sf write ${loadaddr} 0x0 ${filesize};" \
	"fi\0" \

#define CONFIG_EXTRA_ENV_SETTINGS	  \
	PARTS_DEFAULT \
	"gpio_recovery=93\0" \
	"check_em_pad=gpio input ${gpio_recovery};test $? -eq 0;\0" \
	"display=tianma-tm070-800x480\0" \
	"board=display5\0" \
	"mmcdev=0\0" \
	"altbootcmd=run recovery\0" \
	"bootdelay=1\0" \
	"baudrate=115200\0" \
	"bootcmd=" CONFIG_BOOTCOMMAND "\0" \
	"ethact=FEC\0" \
	"netdev=eth0\0" \
	"boot_os=y\0" \
	"hostname=display5\0" \
	"loadaddr=0x12000000\0" \
	"fdtaddr=0x12800000\0" \
	"console=ttymxc4,115200 quiet cma=256M\0" \
	"fdtfile=imx6q-display5.dtb\0" \
	"fdt_high=0xffffffff\0" \
	"initrd_high=0xffffffff\0" \
	"kernel_file=fitImage\0" \
	"fitImg_fw_sz=0x2200\0" \
	"up=run tftp_sf_SPL; run tftp_sf_uboot\0" \
	"download_kernel=" \
		"tftpboot ${loadaddr} ${kernel_file};\0" \
	"factory_nfs=" \
	     "setenv ipaddr 192.168.1.102;" \
	     "setenv gatewayip 192.168.1.1;" \
	     "setenv netmask 255.255.255.0;" \
	     "setenv serverip 192.168.1.2;" \
	     "echo BOOT: FACTORY (LEG);" \
	     "run boot_nfs\0" \
	"boot_swu_recovery=" SWUPDATE_RECOVERY_PROCEDURE "\0" \
	"recovery=" \
	     "echo BOOT: RECOVERY: SWU;" \
	     "run boot_swu_recovery\0" \
	"boot_tftp=" \
	"if run download_kernel; then "	  \
	     "setenv bootargs console=${console} " \
	     "root=/dev/mmcblk0p2 rootwait;" \
	     "bootm ${loadaddr} - ${fdtaddr};reset;" \
	"fi\0" \
	"addip=setenv bootargs ${bootargs} " \
	"ip=${ipaddr}:${serverip}:${gatewayip}:${netmask}:" \
	    "${hostname}:eth0:on"	  \
	"\0"	  \
	"nfsargs=setenv bootargs " \
	"root=/dev/nfs rw "	  \
	"nfsroot=${serverip}:${rootpath},nolock,nfsvers=3" \
	"\0" \
	"rootpath=/srv/tftp/DISP5/rootfs\0" \
	"boot_nfs=" \
	"if run download_kernel; then "	  \
	     "run nfsargs;"	  \
	     "run addip;"	  \
	     "setenv bootargs ${bootargs} console=${console};"	  \
	     "setenv fdt_conf imx6q-${board}-${display}.dtb; " \
	     "bootm ${loadaddr}#conf@${fdt_conf};reset;" \
	"fi\0" \
	"falcon_setup=" \
	"if mmc dev ${mmcdev}; then "	  \
	     SETUP_BOOTARGS \
	     "spl export fdt ${loadaddr}#conf@${fdt_conf};" \
	     "setexpr fw_sz ${fdtargslen} / 0x200; " \
	     "setexpr fw_sz ${fw_sz} + 1; "  \
	     "mmc write ${fdtargsaddr} " \
	     __stringify(CONFIG_SYS_MMCSD_RAW_MODE_ARGS_SECTOR)" ${fw_sz}; " \
	"fi\0" \
	"boot_mmc=" \
	"if mmc dev ${mmcdev}; then "	  \
	     SETUP_BOOTARGS \
	     "bootm ${loadaddr}#conf@${fdt_conf};reset;" \
	"fi\0" \
	"set_kernel_part=" \
	"if test ${BOOT_FROM} = ACTIVE; then " \
	     "setenv kernel_part ${kernel_part_active};" \
	     "echo BOOT: ACTIVE;" \
	"else if test ${BOOT_FROM} = BACKUP; then " \
	     "setenv kernel_part ${kernel_part_backup};" \
	     "echo BOOT: BACKUP;" \
	"else " \
	     "run recovery;" \
	"fi;fi\0" \
	"set_rootfs_part=" \
	"if test ${BOOT_FROM} = ACTIVE; then " \
	     "setenv rootfs_part ${rootfs_part_active};" \
	"else if test ${BOOT_FROM} = BACKUP; then " \
	     "setenv rootfs_part ${rootfs_part_backup};" \
	"else " \
	     "run recovery;" \
	"fi;fi\0" \
	"BOOT_FROM=ACTIVE\0" \
	TFTP_UPDATE_BOOTLOADER \
	TFTP_UPDATE_SPINOR \
	"kernel_part_active=1\0" \
	"kernel_part_backup=3\0" \
	__TFTP_UPDATE_KERNEL \
	"rootfs_part_active=2\0" \
	"rootfs_part_backup=4\0" \
	"rootfs_file=core-image-lwn-display5.ext4\0" \
	"rootfs_file_backup=core-image-lwn-backup-display5.ext4\0" \
	__TFTP_UPDATE_ROOTFS \
	"tftp_mmc_rootfs_bkp=" \
	   "setenv rootfs_part ${rootfs_part_backup};" \
	   "setenv rootfs_file ${rootfs_file_backup};" \
	   "run tftp_mmc_rootfs\0" \
	TFTP_UPDATE_RECOVERY_SWU_KERNEL \
	TFTP_UPDATE_RECOVERY_SWU_INITRAMFS \
	"\0" \

/* Miscellaneous configurable options */
#undef CONFIG_SYS_CBSIZE
#define CONFIG_SYS_CBSIZE		2048

/* Print Buffer Size */
#define CONFIG_SYS_PBSIZE		(CONFIG_SYS_CBSIZE + \
					 sizeof(CONFIG_SYS_PROMPT) + 16)
#define CONFIG_SYS_MAXARGS		32
#define CONFIG_SYS_BARGSIZE		CONFIG_SYS_CBSIZE

#define CONFIG_STANDALONE_LOAD_ADDR	0x10001000
#define CONFIG_SYS_HZ			1000

/* Physical Memory Map */
#define PHYS_SDRAM			MMDC0_ARB_BASE_ADDR
#define CONFIG_SYS_SDRAM_BASE		PHYS_SDRAM

#define CONFIG_SYS_INIT_RAM_ADDR	IRAM_BASE_ADDR
#define CONFIG_SYS_INIT_RAM_SIZE	IRAM_SIZE

#define CONFIG_SYS_INIT_SP_OFFSET \
	(CONFIG_SYS_INIT_RAM_SIZE - GENERATED_GBL_DATA_SIZE)
#define CONFIG_SYS_INIT_SP_ADDR \
	(CONFIG_SYS_INIT_RAM_ADDR + CONFIG_SYS_INIT_SP_OFFSET)

/* Watchdog */
<<<<<<< HEAD

=======
#define CONFIG_WATCHDOG_TIMEOUT_MSECS   15000
#if defined(CONFIG_SPL_BUILD)
#undef CONFIG_WDT
#undef CONFIG_WATCHDOG
#define CONFIG_HW_WATCHDOG
#endif
>>>>>>> 9fb50c68
/* ENV config */
#ifdef CONFIG_ENV_IS_IN_SPI_FLASH
#define CONFIG_ENV_SIZE		(SZ_64K)
/* The 0x120000 value corresponds to above SPI-NOR memory MAP */
#define CONFIG_ENV_OFFSET		(0x120000)
#define CONFIG_ENV_SECT_SIZE		(SZ_64K)
#define CONFIG_SYS_REDUNDAND_ENVIRONMENT
#define CONFIG_ENV_OFFSET_REDUND	(CONFIG_ENV_OFFSET + \
						CONFIG_ENV_SECT_SIZE)
#define CONFIG_ENV_SIZE_REDUND		CONFIG_ENV_SIZE
#endif

#define CONFIG_MXC_USB_PORTSC           (PORT_PTS_UTMI | PORT_PTS_PTW)
#endif /* __CONFIG_H */<|MERGE_RESOLUTION|>--- conflicted
+++ resolved
@@ -341,16 +341,12 @@
 	(CONFIG_SYS_INIT_RAM_ADDR + CONFIG_SYS_INIT_SP_OFFSET)
 
 /* Watchdog */
-<<<<<<< HEAD
-
-=======
-#define CONFIG_WATCHDOG_TIMEOUT_MSECS   15000
 #if defined(CONFIG_SPL_BUILD)
 #undef CONFIG_WDT
 #undef CONFIG_WATCHDOG
 #define CONFIG_HW_WATCHDOG
 #endif
->>>>>>> 9fb50c68
+
 /* ENV config */
 #ifdef CONFIG_ENV_IS_IN_SPI_FLASH
 #define CONFIG_ENV_SIZE		(SZ_64K)
