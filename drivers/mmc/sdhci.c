/*
 * Copyright 2011, Marvell Semiconductor Inc.
 * Lei Wen <leiwen@marvell.com>
 *
 * See file CREDITS for list of people who contributed to this
 * project.
 *
 * This program is free software; you can redistribute it and/or
 * modify it under the terms of the GNU General Public License as
 * published by the Free Software Foundation; either version 2 of
 * the License, or (at your option) any later version.
 *
 * This program is distributed in the hope that it will be useful,
 * but WITHOUT ANY WARRANTY; without even the implied warranty of
 * MERCHANTABILITY or FITNESS FOR A PARTICULAR PURPOSE.  See the
 * GNU General Public License for more details.
 *
 * You should have received a copy of the GNU General Public License
 * along with this program; if not, write to the Free Software
 * Foundation, Inc., 59 Temple Place, Suite 330, Boston,
 * MA 02111-1307 USA
 *
 * Back ported to the 8xx platform (from the 8260 platform) by
 * Murray.Jensen@cmst.csiro.au, 27-Jan-01.
 */

#include <common.h>
#include <malloc.h>
#include <mmc.h>
#include <sdhci.h>

void *aligned_buffer;

static void sdhci_reset(struct sdhci_host *host, u8 mask)
{
	unsigned long timeout;

	/* Wait max 100 ms */
	timeout = 100;
	sdhci_writeb(host, mask, SDHCI_SOFTWARE_RESET);
	while (sdhci_readb(host, SDHCI_SOFTWARE_RESET) & mask) {
		if (timeout == 0) {
			printf("Reset 0x%x never completed.\n", (int)mask);
			return;
		}
		timeout--;
		udelay(1000);
	}
}

static void sdhci_cmd_done(struct sdhci_host *host, struct mmc_cmd *cmd)
{
	int i;
	if (cmd->resp_type & MMC_RSP_136) {
		/* CRC is stripped so we need to do some shifting. */
		for (i = 0; i < 4; i++) {
			cmd->response[i] = sdhci_readl(host,
					SDHCI_RESPONSE + (3-i)*4) << 8;
			if (i != 3)
				cmd->response[i] |= sdhci_readb(host,
						SDHCI_RESPONSE + (3-i)*4-1);
		}
	} else {
		cmd->response[0] = sdhci_readl(host, SDHCI_RESPONSE);
	}
}

static void sdhci_transfer_pio(struct sdhci_host *host, struct mmc_data *data)
{
	int i;
	char *offs;
	for (i = 0; i < data->blocksize; i += 4) {
		offs = data->dest + i;
		if (data->flags == MMC_DATA_READ)
			*(u32 *)offs = sdhci_readl(host, SDHCI_BUFFER);
		else
			sdhci_writel(host, *(u32 *)offs, SDHCI_BUFFER);
	}
}

static int sdhci_transfer_data(struct sdhci_host *host, struct mmc_data *data,
				unsigned int start_addr)
{
	unsigned int stat, rdy, mask, timeout, block = 0;
#ifdef CONFIG_MMC_SDMA
	unsigned char ctrl;
	ctrl = sdhci_readl(host, SDHCI_HOST_CONTROL);
	ctrl &= ~SDHCI_CTRL_DMA_MASK;
	ctrl |= SDHCI_CTRL_SDMA;
	sdhci_writel(host, ctrl, SDHCI_HOST_CONTROL);
#endif

<<<<<<< HEAD
	timeout = 100000;
=======
	timeout = 1000000;
>>>>>>> b8715d8d
	rdy = SDHCI_INT_SPACE_AVAIL | SDHCI_INT_DATA_AVAIL;
	mask = SDHCI_DATA_AVAILABLE | SDHCI_SPACE_AVAILABLE;
	do {
		stat = sdhci_readl(host, SDHCI_INT_STATUS);
		if (stat & SDHCI_INT_ERROR) {
			printf("Error detected in status(0x%X)!\n", stat);
			return -1;
		}
		if (stat & rdy) {
			if (!(sdhci_readl(host, SDHCI_PRESENT_STATE) & mask))
				continue;
			sdhci_writel(host, rdy, SDHCI_INT_STATUS);
			sdhci_transfer_pio(host, data);
			data->dest += data->blocksize;
			if (++block >= data->blocks)
				break;
		}
#ifdef CONFIG_MMC_SDMA
		if (stat & SDHCI_INT_DMA_END) {
			sdhci_writel(host, SDHCI_INT_DMA_END, SDHCI_INT_STATUS);
			start_addr &= ~(SDHCI_DEFAULT_BOUNDARY_SIZE - 1);
			start_addr += SDHCI_DEFAULT_BOUNDARY_SIZE;
			sdhci_writel(host, start_addr, SDHCI_DMA_ADDRESS);
		}
#endif
		if (timeout-- > 0)
			udelay(20);
		else {
			printf("Transfer data timeout\n");
			return -1;
		}
	} while (!(stat & SDHCI_INT_DATA_END));
	return 0;
}

int sdhci_send_command(struct mmc *mmc, struct mmc_cmd *cmd,
		       struct mmc_data *data)
{
	struct sdhci_host *host = (struct sdhci_host *)mmc->priv;
	unsigned int stat = 0;
	int ret = 0;
	int trans_bytes = 0, is_aligned = 1;
	u32 mask, flags, mode;
	unsigned int timeout, start_addr = 0;
	unsigned int retry = 10000;

	/* Wait max 10 ms */
	timeout = 10;

	sdhci_writel(host, SDHCI_INT_ALL_MASK, SDHCI_INT_STATUS);
	mask = SDHCI_CMD_INHIBIT | SDHCI_DATA_INHIBIT;

	/* We shouldn't wait for data inihibit for stop commands, even
	   though they might use busy signaling */
	if (cmd->cmdidx == MMC_CMD_STOP_TRANSMISSION)
		mask &= ~SDHCI_DATA_INHIBIT;

	while (sdhci_readl(host, SDHCI_PRESENT_STATE) & mask) {
		if (timeout == 0) {
			printf("Controller never released inhibit bit(s).\n");
			return COMM_ERR;
		}
		timeout--;
		udelay(1000);
	}

	mask = SDHCI_INT_RESPONSE;
	if (!(cmd->resp_type & MMC_RSP_PRESENT))
		flags = SDHCI_CMD_RESP_NONE;
	else if (cmd->resp_type & MMC_RSP_136)
		flags = SDHCI_CMD_RESP_LONG;
	else if (cmd->resp_type & MMC_RSP_BUSY) {
		flags = SDHCI_CMD_RESP_SHORT_BUSY;
		mask |= SDHCI_INT_DATA_END;
	} else
		flags = SDHCI_CMD_RESP_SHORT;

	if (cmd->resp_type & MMC_RSP_CRC)
		flags |= SDHCI_CMD_CRC;
	if (cmd->resp_type & MMC_RSP_OPCODE)
		flags |= SDHCI_CMD_INDEX;
	if (data)
		flags |= SDHCI_CMD_DATA;

	/*Set Transfer mode regarding to data flag*/
	if (data != 0) {
		sdhci_writeb(host, 0xe, SDHCI_TIMEOUT_CONTROL);
		mode = SDHCI_TRNS_BLK_CNT_EN;
		trans_bytes = data->blocks * data->blocksize;
		if (data->blocks > 1)
			mode |= SDHCI_TRNS_MULTI;

		if (data->flags == MMC_DATA_READ)
			mode |= SDHCI_TRNS_READ;

#ifdef CONFIG_MMC_SDMA
		if (data->flags == MMC_DATA_READ)
			start_addr = (unsigned int)data->dest;
		else
			start_addr = (unsigned int)data->src;
		if ((host->quirks & SDHCI_QUIRK_32BIT_DMA_ADDR) &&
				(start_addr & 0x7) != 0x0) {
			is_aligned = 0;
			start_addr = (unsigned int)aligned_buffer;
			if (data->flags != MMC_DATA_READ)
				memcpy(aligned_buffer, data->src, trans_bytes);
		}

		sdhci_writel(host, start_addr, SDHCI_DMA_ADDRESS);
		mode |= SDHCI_TRNS_DMA;
#endif
		sdhci_writew(host, SDHCI_MAKE_BLKSZ(SDHCI_DEFAULT_BOUNDARY_ARG,
				data->blocksize),
				SDHCI_BLOCK_SIZE);
		sdhci_writew(host, data->blocks, SDHCI_BLOCK_COUNT);
		sdhci_writew(host, mode, SDHCI_TRANSFER_MODE);
	}

	sdhci_writel(host, cmd->cmdarg, SDHCI_ARGUMENT);
#ifdef CONFIG_MMC_SDMA
	flush_cache(start_addr, trans_bytes);
#endif
	sdhci_writew(host, SDHCI_MAKE_CMD(cmd->cmdidx, flags), SDHCI_COMMAND);
	do {
		stat = sdhci_readl(host, SDHCI_INT_STATUS);
		if (stat & SDHCI_INT_ERROR)
			break;
		if (--retry == 0)
			break;
	} while ((stat & mask) != mask);

	if (retry == 0) {
		if (host->quirks & SDHCI_QUIRK_BROKEN_R1B)
			return 0;
		else {
			printf("Timeout for status update!\n");
			return TIMEOUT;
		}
	}

	if ((stat & (SDHCI_INT_ERROR | mask)) == mask) {
		sdhci_cmd_done(host, cmd);
		sdhci_writel(host, mask, SDHCI_INT_STATUS);
	} else
		ret = -1;

	if (!ret && data)
		ret = sdhci_transfer_data(host, data, start_addr);

	if (host->quirks & SDHCI_QUIRK_WAIT_SEND_CMD)
		udelay(1000);

	stat = sdhci_readl(host, SDHCI_INT_STATUS);
	sdhci_writel(host, SDHCI_INT_ALL_MASK, SDHCI_INT_STATUS);
	if (!ret) {
		if ((host->quirks & SDHCI_QUIRK_32BIT_DMA_ADDR) &&
				!is_aligned && (data->flags == MMC_DATA_READ))
			memcpy(data->dest, aligned_buffer, trans_bytes);
		return 0;
	}

	sdhci_reset(host, SDHCI_RESET_CMD);
	sdhci_reset(host, SDHCI_RESET_DATA);
	if (stat & SDHCI_INT_TIMEOUT)
		return TIMEOUT;
	else
		return COMM_ERR;
}

static int sdhci_set_clock(struct mmc *mmc, unsigned int clock)
{
	struct sdhci_host *host = (struct sdhci_host *)mmc->priv;
	unsigned int div, clk, timeout;

	sdhci_writew(host, 0, SDHCI_CLOCK_CONTROL);

	if (clock == 0)
		return 0;

	if ((host->version & SDHCI_SPEC_VER_MASK) >= SDHCI_SPEC_300) {
		/* Version 3.00 divisors must be a multiple of 2. */
		if (mmc->f_max <= clock)
			div = 1;
		else {
			for (div = 2; div < SDHCI_MAX_DIV_SPEC_300; div += 2) {
				if ((mmc->f_max / div) <= clock)
					break;
			}
		}
	} else {
		/* Version 2.00 divisors must be a power of 2. */
		for (div = 1; div < SDHCI_MAX_DIV_SPEC_200; div *= 2) {
			if ((mmc->f_max / div) <= clock)
				break;
		}
	}
	div >>= 1;

	if (host->set_clock)
		host->set_clock(host->index, div);

	clk = (div & SDHCI_DIV_MASK) << SDHCI_DIVIDER_SHIFT;
	clk |= ((div & SDHCI_DIV_HI_MASK) >> SDHCI_DIV_MASK_LEN)
		<< SDHCI_DIVIDER_HI_SHIFT;
	clk |= SDHCI_CLOCK_INT_EN;
	sdhci_writew(host, clk, SDHCI_CLOCK_CONTROL);

	/* Wait max 20 ms */
	timeout = 20;
	while (!((clk = sdhci_readw(host, SDHCI_CLOCK_CONTROL))
		& SDHCI_CLOCK_INT_STABLE)) {
		if (timeout == 0) {
			printf("Internal clock never stabilised.\n");
			return -1;
		}
		timeout--;
		udelay(1000);
	}

	clk |= SDHCI_CLOCK_CARD_EN;
	sdhci_writew(host, clk, SDHCI_CLOCK_CONTROL);
	return 0;
}

static void sdhci_set_power(struct sdhci_host *host, unsigned short power)
{
	u8 pwr = 0;

	if (power != (unsigned short)-1) {
		switch (1 << power) {
		case MMC_VDD_165_195:
			pwr = SDHCI_POWER_180;
			break;
		case MMC_VDD_29_30:
		case MMC_VDD_30_31:
			pwr = SDHCI_POWER_300;
			break;
		case MMC_VDD_32_33:
		case MMC_VDD_33_34:
			pwr = SDHCI_POWER_330;
			break;
		}
	}

	if (pwr == 0) {
		sdhci_writeb(host, 0, SDHCI_POWER_CONTROL);
		return;
	}

	if (host->quirks & SDHCI_QUIRK_NO_SIMULT_VDD_AND_POWER)
		sdhci_writeb(host, pwr, SDHCI_POWER_CONTROL);

	pwr |= SDHCI_POWER_ON;

	sdhci_writeb(host, pwr, SDHCI_POWER_CONTROL);
}

void sdhci_set_ios(struct mmc *mmc)
{
	u32 ctrl;
	struct sdhci_host *host = (struct sdhci_host *)mmc->priv;

	if (host->set_control_reg)
		host->set_control_reg(host);

	if (mmc->clock != host->clock)
		sdhci_set_clock(mmc, mmc->clock);

	/* Set bus width */
	ctrl = sdhci_readb(host, SDHCI_HOST_CONTROL);
	if (mmc->bus_width == 8) {
		ctrl &= ~SDHCI_CTRL_4BITBUS;
		if ((host->version & SDHCI_SPEC_VER_MASK) >= SDHCI_SPEC_300)
			ctrl |= SDHCI_CTRL_8BITBUS;
	} else {
		if ((host->version & SDHCI_SPEC_VER_MASK) >= SDHCI_SPEC_300)
			ctrl &= ~SDHCI_CTRL_8BITBUS;
		if (mmc->bus_width == 4)
			ctrl |= SDHCI_CTRL_4BITBUS;
		else
			ctrl &= ~SDHCI_CTRL_4BITBUS;
	}

	if (mmc->clock > 26000000)
		ctrl |= SDHCI_CTRL_HISPD;
	else
		ctrl &= ~SDHCI_CTRL_HISPD;

	if (host->quirks & SDHCI_QUIRK_NO_HISPD_BIT)
		ctrl &= ~SDHCI_CTRL_HISPD;

	sdhci_writeb(host, ctrl, SDHCI_HOST_CONTROL);
}

int sdhci_init(struct mmc *mmc)
{
	struct sdhci_host *host = (struct sdhci_host *)mmc->priv;

	if ((host->quirks & SDHCI_QUIRK_32BIT_DMA_ADDR) && !aligned_buffer) {
		aligned_buffer = memalign(8, 512*1024);
		if (!aligned_buffer) {
			printf("Aligned buffer alloc failed!!!");
			return -1;
		}
	}

	sdhci_set_power(host, fls(mmc->voltages) - 1);

	if (host->quirks & SDHCI_QUIRK_NO_CD) {
		unsigned int status;

		sdhci_writel(host, SDHCI_CTRL_CD_TEST_INS | SDHCI_CTRL_CD_TEST,
			SDHCI_HOST_CONTROL);

		status = sdhci_readl(host, SDHCI_PRESENT_STATE);
		while ((!(status & SDHCI_CARD_PRESENT)) ||
		    (!(status & SDHCI_CARD_STATE_STABLE)) ||
		    (!(status & SDHCI_CARD_DETECT_PIN_LEVEL)))
			status = sdhci_readl(host, SDHCI_PRESENT_STATE);
	}

	/* Eable all state */
	sdhci_writel(host, SDHCI_INT_ALL_MASK, SDHCI_INT_ENABLE);
	sdhci_writel(host, SDHCI_INT_ALL_MASK, SDHCI_SIGNAL_ENABLE);

	return 0;
}

int add_sdhci(struct sdhci_host *host, u32 max_clk, u32 min_clk)
{
	struct mmc *mmc;
	unsigned int caps;

	mmc = malloc(sizeof(struct mmc));
	if (!mmc) {
		printf("mmc malloc fail!\n");
		return -1;
	}

	mmc->priv = host;
	host->mmc = mmc;

	sprintf(mmc->name, "%s", host->name);
	mmc->send_cmd = sdhci_send_command;
	mmc->set_ios = sdhci_set_ios;
	mmc->init = sdhci_init;
	mmc->getcd = NULL;

	caps = sdhci_readl(host, SDHCI_CAPABILITIES);
#ifdef CONFIG_MMC_SDMA
	if (!(caps & SDHCI_CAN_DO_SDMA)) {
		printf("Your controller don't support sdma!!\n");
		return -1;
	}
#endif

	if (max_clk)
		mmc->f_max = max_clk;
	else {
		if ((host->version & SDHCI_SPEC_VER_MASK) >= SDHCI_SPEC_300)
			mmc->f_max = (caps & SDHCI_CLOCK_V3_BASE_MASK)
				>> SDHCI_CLOCK_BASE_SHIFT;
		else
			mmc->f_max = (caps & SDHCI_CLOCK_BASE_MASK)
				>> SDHCI_CLOCK_BASE_SHIFT;
		mmc->f_max *= 1000000;
	}
	if (mmc->f_max == 0) {
		printf("Hardware doesn't specify base clock frequency\n");
		return -1;
	}
	if (min_clk)
		mmc->f_min = min_clk;
	else {
		if ((host->version & SDHCI_SPEC_VER_MASK) >= SDHCI_SPEC_300)
			mmc->f_min = mmc->f_max / SDHCI_MAX_DIV_SPEC_300;
		else
			mmc->f_min = mmc->f_max / SDHCI_MAX_DIV_SPEC_200;
	}

	mmc->voltages = 0;
	if (caps & SDHCI_CAN_VDD_330)
		mmc->voltages |= MMC_VDD_32_33 | MMC_VDD_33_34;
	if (caps & SDHCI_CAN_VDD_300)
		mmc->voltages |= MMC_VDD_29_30 | MMC_VDD_30_31;
	if (caps & SDHCI_CAN_VDD_180)
		mmc->voltages |= MMC_VDD_165_195;

	if (host->quirks & SDHCI_QUIRK_BROKEN_VOLTAGE)
		mmc->voltages |= host->voltages;

	mmc->host_caps = MMC_MODE_HS | MMC_MODE_HS_52MHz | MMC_MODE_4BIT;
	if (caps & SDHCI_CAN_DO_8BIT)
		mmc->host_caps |= MMC_MODE_8BIT;
	if (host->host_caps)
		mmc->host_caps |= host->host_caps;

	sdhci_reset(host, SDHCI_RESET_ALL);
	mmc_register(mmc);

	return 0;
}<|MERGE_RESOLUTION|>--- conflicted
+++ resolved
@@ -90,11 +90,7 @@
 	sdhci_writel(host, ctrl, SDHCI_HOST_CONTROL);
 #endif
 
-<<<<<<< HEAD
-	timeout = 100000;
-=======
 	timeout = 1000000;
->>>>>>> b8715d8d
 	rdy = SDHCI_INT_SPACE_AVAIL | SDHCI_INT_DATA_AVAIL;
 	mask = SDHCI_DATA_AVAILABLE | SDHCI_SPACE_AVAILABLE;
 	do {
